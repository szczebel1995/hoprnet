{
  "name": "@hoprnet/hopr-ethereum",
<<<<<<< HEAD
  "version": "0.3.9-120748b",
  "description": "On-chain logic for hoprnet.org",
  "homepage": "https://hoprnet.org",
=======
  "version": "0.4.0-testnet",
  "description": "On-chain logic for hopr.network",
  "homepage": "https://hopr.network",
>>>>>>> 83bcf107
  "repository": {
    "type": "git",
    "url": "https://github.com/hoprnet/hopr-ethereum.git"
  },
  "license": "LGPL-3.0-only",
  "main": "./build/lib/scripts/api.js",
  "files": [
    "truffle-networks.js",
    "truffle-config.js",
    "contracts/",
    "build/extracted/",
    "build/lib/",
    "migrations/"
  ],
  "engines": {
    "yarn": "1.19.2",
    "node": "12.9.1"
  },
  "scripts": {
    "build": "ts-node -T ./scripts/cli.ts build",
    "coverage": "ts-node -T ./scripts/cli.ts coverage",
    "fund": "ts-node -T ./scripts/cli.ts fund",
    "migrate": "ts-node -T ./scripts/cli.ts migrate",
    "verify": "ts-node -T ./scripts/cli.ts verify",
    "network": "ts-node -T ./scripts/cli.ts network",
    "test": "ts-node -T ./scripts/cli.ts test",
    "lint": "prettier --check .",
    "prepublish": "yarn build"
  },
  "husky": {
    "hooks": {
      "pre-commit": "yarn lint"
    }
  },
  "dependencies": {
    "@hoprnet/hopr-demo-seeds": "1.0.3-refactor.3ad82ff",
    "@hoprnet/hopr-utils": "0.1.6-refactor.61df948",
    "@openzeppelin/contracts": "^3.0.1",
    "@openzeppelin/test-helpers": "^0.5.5",
    "@truffle/debug-utils": "^4.1.1",
    "@truffle/hdwallet-provider": "^1.0.34",
    "bignumber.js": "^9.0.0",
    "dotenv": "^8.2.0",
    "truffle": "^5.1.23",
    "truffle-plugin-verify": "^0.3.10",
    "ts-node": "^8.9.1",
    "web3": "^1.2.7"
  },
  "devDependencies": {
    "@hoprnet/hopr-testing": "0.1.2",
    "@types/chai": "^4.2.11",
    "@types/mocha": "^7.0.2",
    "@types/node": "^13.13.4",
    "chai": "^4.2.0",
    "ganache-core": "^2.10.2",
    "husky": "^4.2.5",
    "mocha": "^7.1.2",
    "prettier": "^2.0.5",
    "prettier-plugin-solidity": "^1.0.0-alpha.49",
    "solhint": "^2.3.1",
    "solidity-coverage": "^0.7.4",
    "truffle-typings": "^1.0.8",
    "typechain": "^1.0.5",
    "typechain-target-truffle": "^1.0.2",
    "typescript": "^3.8.3"
  }
}<|MERGE_RESOLUTION|>--- conflicted
+++ resolved
@@ -1,14 +1,8 @@
 {
   "name": "@hoprnet/hopr-ethereum",
-<<<<<<< HEAD
-  "version": "0.3.9-120748b",
-  "description": "On-chain logic for hoprnet.org",
-  "homepage": "https://hoprnet.org",
-=======
-  "version": "0.4.0-testnet",
+  "version": "0.4.0",
   "description": "On-chain logic for hopr.network",
   "homepage": "https://hopr.network",
->>>>>>> 83bcf107
   "repository": {
     "type": "git",
     "url": "https://github.com/hoprnet/hopr-ethereum.git"
