--- conflicted
+++ resolved
@@ -63,12 +63,8 @@
     "libp2p-mplex": "0.10.4",
     "mocha": "9.1.3",
     "prettier": "2.4.1",
-<<<<<<< HEAD
     "prettier-plugin-sh": "~0.7.1",
-    "ts-node": "10.3.0",
-=======
     "ts-node": "10.3.1",
->>>>>>> 437ae022
     "typescript": "4.4.4",
     "yargs": "17.2.1"
   },
