{
  "name": "@hoprnet/hopr-chat",
<<<<<<< HEAD
  "version": "1.6.0-saentis",
=======
  "version": "1.12.4-saentis",
>>>>>>> 7382ba0e
  "description": "Interactive chat PoC for HOPR Protocol",
  "main": "lib/index.js",
  "scripts": {
    "build": "yarn clean:lib && tsc -p . --noEmit false",
    "clean:lib": "rimraf ./lib",
    "clean:build": "rimraf ./build",
    "clean:hopr-chat": "rimraf ./hopr-chat",
    "clean:zip": "rimraf *.zip",
    "clean:all": "yarn clean:lib && yarn clean:hopr-chat && yarn util:clean:all && yarn clean:zip",
    "compile": "yarn clean:hopr-chat && ncc build index.ts -o hopr-chat && copyfiles package.json .env.demo start-hopr-chat.bat start-hopr-chat.sh start-hopr-chat.command hopr-chat && yarn util:compile",
    "test": "jest",
    "util:clean:all": "rimraf .alice .bob",
    "util:create:alice": "mkdirp .alice && copyfiles -a lib/**/**/* .alice && copyfiles .env .alice/",
    "util:create:bob": "mkdirp .bob && copyfiles -a lib/**/**/* .bob && copyfiles .env .bob/",
    "util:compile": "copyfiles node_modules/@hoprnet/hopr-core hopr-chat && move-file hopr-chat/.env.demo hopr-chat/.env",
    "dev": "ts-node index.ts",
    "start": "node lib/index.js",
    "start:alice": "yarn util:create:alice && cd .alice && cross-env HOST_IPV4=0.0.0.0:9091 node lib/index.js -p alice 2>log.alice.txt",
    "start:bob": "yarn util:create:bob && cd .bob && cross-env HOST_IPV4=0.0.0.0:9092 node lib/index.js -p bob 2>log.bob.txt",
    "zip:windows": "yarn clean:zip && rimraf ./hopr-chat/start-hopr-chat.command ./hopr-chat/start-hopr-chat.sh && bestzip hopr-chat-nodebin-windows.zip hopr-chat",
    "zip:macos": "yarn clean:zip && rimraf ./hopr-chat/start-hopr-chat.bat ./hopr-chat/start-hopr-chat.sh && bestzip hopr-chat-nodebin-macos.zip hopr-chat",
    "zip:linux": "yarn clean:zip && rimraf ./hopr-chat/start-hopr-chat.bat ./hopr-chat/start-hopr-chat.command && bestzip hopr-chat-nodebin-linux.zip hopr-chat"
  },
  "engines": {
    "node": "12.9.1",
    "yarn": "1.19.2"
  },
  "keywords": [],
  "author": "",
  "license": "ISC",
  "dependencies": {
    "@hoprnet/hopr-core": "0.6.32-xdai",
    "@hoprnet/hopr-core-connector-interface": "1.7.1",
    "@hoprnet/hopr-utils": "0.6.1",
    "@zeit/ncc": "^0.22.3",
    "bn.js": "~5.1.2",
    "chalk": "~4.1.0",
    "clear": "~0.1.0",
    "dotenv": "~8.2.0",
    "dotenv-expand": "~5.1.0",
    "getopts": "^2.2.5",
    "multihashes": "~0.4.19",
    "peer-info": "~0.17.5",
    "readline": "~1.3.0",
    "rlp": "~2.2.5",
    "typescript": "^3.9.7"
  },
  "devDependencies": {
    "@tsconfig/node12": "^1.0.7",
    "@types/bs58": "^4.0.1",
    "@types/clear": "^0.1.0",
    "@types/jest": "^26.0.10",
    "@types/node": ">=4.2.0 < 13",
    "bestzip": "^2.1.6",
    "copyfiles": "^2.3.0",
    "cross-env": "^7.0.2",
    "jest": "^26.4.0",
    "mkdirp": "^1.0.4",
    "move-file-cli": "^2.0.0",
    "rimraf": "^3.0.2",
    "ts-jest": "^26.2.0",
    "ts-node": "^8.10.2"
  },
  "jest": {
    "verbose": true,
    "moduleFileExtensions": [
      "ts",
      "js",
      "json"
    ],
    "testPathIgnorePatterns": [
      "<rootDir>/lib",
      "node_modules"
    ],
    "testRegex": ".spec.ts$",
    "transform": {
      "^.+\\.(t|j)s$": "ts-jest"
    },
    "coverageDirectory": "../coverage",
    "testEnvironment": "node"
  }
}<|MERGE_RESOLUTION|>--- conflicted
+++ resolved
@@ -1,10 +1,6 @@
 {
   "name": "@hoprnet/hopr-chat",
-<<<<<<< HEAD
-  "version": "1.6.0-saentis",
-=======
   "version": "1.12.4-saentis",
->>>>>>> 7382ba0e
   "description": "Interactive chat PoC for HOPR Protocol",
   "main": "lib/index.js",
   "scripts": {
