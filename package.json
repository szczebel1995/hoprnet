--- conflicted
+++ resolved
@@ -62,20 +62,12 @@
     "libp2p": "0.33.0",
     "libp2p-interfaces": "1.0.1",
     "libp2p-mplex": "0.10.4",
-<<<<<<< HEAD
-    "mocha": "^9.1.2",
-    "prettier": "~2.4.1",
-    "prettier-plugin-sh": "~0.7.1",
-    "ts-node": "~10.2.1",
-    "typescript": "^4.4.3",
-    "yargs": "^17.2.1"
-=======
     "mocha": "9.1.3",
     "prettier": "2.4.1",
+    "prettier-plugin-sh": "~0.7.1",
     "ts-node": "10.3.0",
     "typescript": "4.4.4",
     "yargs": "17.2.1"
->>>>>>> 8b5d2d64
   },
   "mocha": {
     "extension": [
