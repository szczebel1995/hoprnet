---
id: demo-boomerang-chat
title: Demo - Boomerang Chat
---

import BoomerangChat from './components/BoomerangChat'

The Boomerang Chat is a chat that sends a message to the HOPR Network which comes back to its original recipient. Because
nodes in the network have no idea who sent the message and who’s the final recipient, a node can always send a message to itself
and no node would be the wiser. At the end, a HOPR node only knows who to forward the message next.

This demo showcases the minimal requirements needed to build a HOPR app. The application is `React`-based web application that
uses native WebSockets to connect to your HOPR node, and its REST API to send messages to itself.

## Requirements

- a HOPR cluster, and at least a single HOPR node with their respective `HTTP_ENDPOINT`, `WS_ENDPOINT` and `API_TOKEN`
- a React-ready web framework used to run the application. We recommend [`next.js`](https://nextjs.org/).

For simplicity, you can also see the code for this demo in [Codesandbox](https://codesandbox.io/s/hopr-demo-react-hello-world-yo0uc?file=/src/App.tsx).
To see an example of how to run this as an isolated application, you can also check our [demo chat application, MyneChat](https://github.com/hoprnet/myne-chat).

## Building the Boomerang Chat

### 1. Connecting to our HOPR nodes

Our React application starts as with any, just loading the application within an entry point.

<<<<<<< HEAD
```jsx {3,6} title="index.jsx (usually your React application entrypoint)"
import { render } from "react-dom";
=======
```js
// index.js (usually your React application entrypoint)
import { render } from 'react-dom'
>>>>>>> 4376a188

import BoomerangChat from './BoomerangChat'

const rootElement = document.getElementById('root')
render(<BoomerangChat />, rootElement)
```

We can see how we are loading our app in line `3` and rendering it on line `6`.
`BoomerangChat.jsx` renders the actual component we are looking to build as a HOPR App, so let's take a look at `BoomerangChat.jsx`:

```jsx {6-8,25} title="BoomerangChat.jsx"
import React, { useEffect, useState } from "react";
import WebSocketHandler from "./WebSocketHandler";

export default function BoomerangChat() {
  const [message, setMessage] = useState("Hello world");
  const [securityToken, setSecurityToken] = useState("");
  const [wsEndpoint, setWsEndpoint] = useState("ws://localhost:3000");
  const [httpEndpoint, setHTTPEndpoint] = useState("http://localhost:3001");
  const [address, setAddress] = useState("");

  useEffect(() => {
    const loadAddress = async () => {
      ...
    };
    loadAddress();
  }, [securityToken, httpEndpoint]);

  const sendMessage = async () => {
    ...
  };

  return (
    <div>
      ...
      <WebSocketHandler wsEndpoint={wsEndpoint} securityToken={securityToken} />
    </div>
  );
}
```

We can see that from line `6` to `8`, we see a series of values called `httpEndpoint`, `wsEndpoint`, and `securityToken`,
which are needed in most HOPR Applications. Without these values, configurable by the user, a HOPR app can
not communicate with a HOPR node, and thus, without a HOPR cluster.

We also see in line `25` a component called `WebSocketHandler`. Here is its code:

```jsx title="WebSocketHandler.jsx"
import React, { useEffect, useState } from "react";
import useWebsocket from "../hooks/useWebSockets ";

export const WebSocketHandler = ({ wsEndpoint, securityToken }) => {
  const [message, setMessage] = useState("");
  const websocket = useWebsocket({ wsEndpoint, securityToken });
  const { socketRef } = websocket;
  const handleReceivedMessage = async (ev) => {
    ...
  };
  useEffect(() => {
    if (!socketRef.current) return;
    socketRef.current.addEventListener("message", handleReceivedMessage);
    return () => {
      if (!socketRef.current) return;
      socketRef.current.removeEventListener("message", handleReceivedMessage);
    };
  }, [socketRef.current]);

  ...
};
```

Here things start getting interesting.

1. We are attempting to connnect to our HOPR node WebSocket endpoint on load, and
2. When we succeed, we attach an event handler to every message it receives.

Of course, you could always just try and connect on request rather than on load. For now, the easiest way is
to use the `useWebSocket` helper (you can find the code at the bottom) to initialize the `WebSocket` interface
and retries on changes for the `wsEndpoint` value.

### 2. Obtaining information about your HOPR node

On top of the WebSocket endpoint, a HOPR app should also try to use a HOPR node's REST API endpoint to display
useful information about it in the app, such as address and balance.

In our previous example, inside `BoomerangChat.jsx` we had a `useEffect` call, which has something like this:

```jsx {4-5} title="BoomerangChat.jsx"
useEffect(() => {
  const loadAddress = async () => {
    const headers = getHeaders()
    const account = await fetch(`${httpEndpoint}/api/v2/account/address`, {
      headers
    })
      .then((res) => res.json())
      .catch((err) => console.error(err))
    setAddress(account?.hoprAddress)
  }
  loadAddress()
}, [securityToken, httpEndpoint])
```

In line `4` we are talking to the node's REST API using the native `fetch` call, to obtain its HOPR Address, since
we’ll be using that later when we want to send a message. It's important to include the `Headers` (see next line)
which authenticate the client against the call to avoid unauthorized calls. Here's the `getHeaders` method for reference:

```js title="getHeaders method"
const getHeaders = (isPost = false) => {
  const headers = new Headers()
  if (isPost) {
    headers.set('Content-Type', 'application/json')
    headers.set('Accept-Content', 'application/json')
  }
  headers.set('Authorization', 'Basic ' + btoa(securityToken))
  return headers
}
```

### 3. Sending the message via the REST API

The final part of the demo revolves around the actual request to send the message. We can see the code from the same
file here:

```jsx {7} title="BoomerangChat.jsx"
const sendMessage = async () => {
  if (!address) return
  await fetch(`${httpEndpoint}/api/v2/messages`, {
    method: 'POST',
    headers: getHeaders(true),
    body: JSON.stringify({
      recipient: address,
      body: message
    })
  }).catch((err) => console.error(err))
}
```

We can see that the message is being sent via the REST API endpoint, including also headers (which are now different)
since we are doing a `POST` request. The important part is on line `7`, where we state the `recipient` of the message
is `address`, value which we set up in the initial `useEffect` request. This is how we are signaling to the API to send
a message to that particular address, which happens to be ourselves. To the HOPR Network the destination of the message
is irrelevant.

### Demo: Boomerang

You can see the application working and running within this same page. Give it a try! Don’t forget that you need
at least a running HOPR cluster for it to work.

<BoomerangChat />

### Annex: Components/hooks code

Here's all the code for all components and hooks used.

#### `useWebSocket.js`

Used as a WebSocket interface to react and connect to our HOPR node accordingly.

```js title="useWebSocket.js"
/*
  A react hook.
  Keeps websocket connection alive, reconnects on disconnections or endpoint change.
*/
import { useImmer } from 'use-immer'
import { useEffect, useRef, useState } from 'react'
import debounce from 'debounce'

const useWebsocket = (settings) => {
  // update timestamp when you want to reconnect to the websocket
  const [reconnectTmsp, setReconnectTmsp] = useState()
  const [state, setState] = useImmer({ status: 'DISCONNECTED' })

  const socketRef = useRef()

  const setReconnectTmspDebounced = debounce((timestamp) => {
    setReconnectTmsp(timestamp)
  }, 1e3)

  const handleOpenEvent = () => {
    console.info('WS CONNECTED')
    setState((draft) => {
      draft.status = 'CONNECTED'
      return draft
    })
  }

  const handleCloseEvent = () => {
    console.info('WS DISCONNECTED')
    setState((draft) => {
      draft.status = 'DISCONNECTED'
      return draft
    })
    setReconnectTmspDebounced(+new Date())
  }

  const handleErrorEvent = (e) => {
    console.error('WS ERROR', e)
    setState((draft) => {
      draft.status = 'DISCONNECTED'
      draft.error = String(e)
    })
    setReconnectTmspDebounced(+new Date())
  }

  // runs everytime "endpoint" or "reconnectTmsp" changes
  useEffect(() => {
    if (typeof window === 'undefined') return // We are on SSR

    // disconnect from previous connection
    if (socketRef.current) {
      console.info('WS Disconnecting..')
      socketRef.current.close(1000, 'Shutting down')
    }

    // need to set the token in the query parameters, to enable websocket authentication
    try {
      const wsUrl = new URL(settings.wsEndpoint)

      if (settings.securityToken) {
        wsUrl.search = `?apiToken=${settings.securityToken}`
      }
      console.info('WS Connecting..')
      socketRef.current = new WebSocket(wsUrl)

      // handle connection opening
      socketRef.current.addEventListener('open', handleOpenEvent)
      // handle connection closing
      socketRef.current.addEventListener('close', handleCloseEvent)
      // handle errors
      socketRef.current.addEventListener('error', handleErrorEvent)
    } catch (err) {
      console.error('URL is invalid', settings.wsEndpoint)
    }

    // cleanup when unmounting
    return () => {
      if (!socketRef.current) return

      socketRef.current.removeEventListener('open', handleOpenEvent)
      socketRef.current.removeEventListener('close', handleCloseEvent)
      socketRef.current.removeEventListener('error', handleErrorEvent)
    }
  }, [settings.wsEndpoint, settings.securityToken])

  return {
    state,
    socketRef
  }
}

export default useWebsocket
```

#### `WebSocketHandler.jsx`

Used to a React component to load our HOPR node using the `useWebSocket` hook.

<<<<<<< HEAD
```jsx title="WebSocketHandler.jsx"
import React, { useEffect, useState } from "react";
import useWebsocket from "../hooks/useWebSockets ";
=======
```js
import React, { useEffect, useState } from 'react'
import useWebsocket from '../hooks/useWebSockets '
>>>>>>> 4376a188

export const WebSocketHandler = ({ wsEndpoint, securityToken }) => {
  const [message, setMessage] = useState('')
  const websocket = useWebsocket({ wsEndpoint, securityToken })
  const { socketRef } = websocket
  const handleReceivedMessage = async (ev) => {
    try {
      // we are only interested in messages, not all the other events coming in on the socket
      const data = JSON.parse(ev.data)
      console.log('WebSocket Data', data)
      if (data.type === 'message') {
        setMessage(data.msg)
      }
    } catch (err) {
      console.error(err)
    }
  }
  useEffect(() => {
    if (!socketRef.current) return
    socketRef.current.addEventListener('message', handleReceivedMessage)

    return () => {
      if (!socketRef.current) return
      socketRef.current.removeEventListener('message', handleReceivedMessage)
    }
  }, [socketRef.current])

  return <span>{message ? message : 'You have no messages.'}</span>
}

export default WebSocketHandler
```

#### `BoomerangChat.jsx`

Actual HOPR application able to send and read a message to the same node it’s connected usign its HTTP/WS endpoints.

<<<<<<< HEAD
```jsx title="BoomerangChat.jsx"
import React, { useEffect, useState } from "react";
import WebSocketHandler from "./WebSocketHandler";
=======
```js
import React, { useEffect, useState } from 'react'
import WebSocketHandler from './WebSocketHandler'
>>>>>>> 4376a188

export default function BoomerangChat() {
  const [message, setMessage] = useState('Hello world')
  const [securityToken, setSecurityToken] = useState('')
  const [wsEndpoint, setWsEndpoint] = useState('ws://localhost:3000')
  const [httpEndpoint, setHTTPEndpoint] = useState('http://localhost:3001')
  const [address, setAddress] = useState('')

  const getHeaders = (isPost = false) => {
    const headers = new Headers()
    if (isPost) {
      headers.set('Content-Type', 'application/json')
      headers.set('Accept-Content', 'application/json')
    }
    headers.set('Authorization', 'Basic ' + btoa(securityToken))
    return headers
  }

  useEffect(() => {
    const loadAddress = async () => {
      const headers = getHeaders()
      const account = await fetch(`${httpEndpoint}/api/v2/account/address`, {
        headers
      })
        .then((res) => res.json())
        .catch((err) => console.error(err))
      setAddress(account?.hoprAddress)
    }
    loadAddress()
  }, [securityToken, httpEndpoint])

  const sendMessage = async () => {
    if (!address) return
    await fetch(`${httpEndpoint}/api/v2/messages`, {
      method: 'POST',
      headers: getHeaders(true),
      body: JSON.stringify({
        recipient: address,
        body: message
      })
    }).catch((err) => console.error(err))
  }

  return (
    <div>
      <div>
        <label>WS Endpoint</label>{' '}
        <input
          name="wsEndpoint"
          placeholder={wsEndpoint}
          value={wsEndpoint}
          onChange={(e) => setWsEndpoint(e.target.value)}
        />
      </div>
      <div>
        <label>HTTP Endpoint</label>{' '}
        <input
          name="httpEndpoint"
          placeholder={httpEndpoint}
          value={httpEndpoint}
          onChange={(e) => setHTTPEndpoint(e.target.value)}
        />
      </div>
      <div>
        <label>Security Token</label>{' '}
        <input
          name="securityToken"
          placeholder={securityToken}
          value={securityToken}
          onChange={(e) => setSecurityToken(e.target.value)}
        />
      </div>
      <div>
        <label>Send a message</label>{' '}
        <input name="httpEndpoint" value={message} placeholder={message} onChange={(e) => setMessage(e.target.value)} />
      </div>
      <button onClick={() => sendMessage()}>Send message to node</button>
      <br />
      <br />
      <WebSocketHandler wsEndpoint={wsEndpoint} securityToken={securityToken} />
    </div>
  )
}
```<|MERGE_RESOLUTION|>--- conflicted
+++ resolved
@@ -26,14 +26,8 @@
 
 Our React application starts as with any, just loading the application within an entry point.
 
-<<<<<<< HEAD
 ```jsx {3,6} title="index.jsx (usually your React application entrypoint)"
 import { render } from "react-dom";
-=======
-```js
-// index.js (usually your React application entrypoint)
-import { render } from 'react-dom'
->>>>>>> 4376a188
 
 import BoomerangChat from './BoomerangChat'
 
@@ -291,15 +285,9 @@
 
 Used to a React component to load our HOPR node using the `useWebSocket` hook.
 
-<<<<<<< HEAD
 ```jsx title="WebSocketHandler.jsx"
 import React, { useEffect, useState } from "react";
 import useWebsocket from "../hooks/useWebSockets ";
-=======
-```js
-import React, { useEffect, useState } from 'react'
-import useWebsocket from '../hooks/useWebSockets '
->>>>>>> 4376a188
 
 export const WebSocketHandler = ({ wsEndpoint, securityToken }) => {
   const [message, setMessage] = useState('')
@@ -337,15 +325,9 @@
 
 Actual HOPR application able to send and read a message to the same node it’s connected usign its HTTP/WS endpoints.
 
-<<<<<<< HEAD
 ```jsx title="BoomerangChat.jsx"
 import React, { useEffect, useState } from "react";
 import WebSocketHandler from "./WebSocketHandler";
-=======
-```js
-import React, { useEffect, useState } from 'react'
-import WebSocketHandler from './WebSocketHandler'
->>>>>>> 4376a188
 
 export default function BoomerangChat() {
   const [message, setMessage] = useState('Hello world')
