"use strict";
var __createBinding = (this && this.__createBinding) || (Object.create ? (function(o, m, k, k2) {
    if (k2 === undefined) k2 = k;
    Object.defineProperty(o, k2, { enumerable: true, get: function() { return m[k]; } });
}) : (function(o, m, k, k2) {
    if (k2 === undefined) k2 = k;
    o[k2] = m[k];
}));
var __setModuleDefault = (this && this.__setModuleDefault) || (Object.create ? (function(o, v) {
    Object.defineProperty(o, "default", { enumerable: true, value: v });
}) : function(o, v) {
    o["default"] = v;
});
var __importStar = (this && this.__importStar) || function (mod) {
    if (mod && mod.__esModule) return mod;
    var result = {};
    if (mod != null) for (var k in mod) if (k !== "default" && Object.hasOwnProperty.call(mod, k)) __createBinding(result, mod, k);
    __setModuleDefault(result, mod);
    return result;
};
var __importDefault = (this && this.__importDefault) || function (mod) {
    return (mod && mod.__esModule) ? mod : { "default": mod };
};
Object.defineProperty(exports, "__esModule", { value: true });
exports.Utils = exports.Types = void 0;
const crypto_1 = require("crypto");
const web3_1 = __importDefault(require("web3"));
const HoprChannels_json_1 = __importDefault(require("@hoprnet/hopr-ethereum/build/extracted/abis/HoprChannels.json"));
const HoprToken_json_1 = __importDefault(require("@hoprnet/hopr-ethereum/build/extracted/abis/HoprToken.json"));
const hopr_utils_1 = require("@hoprnet/hopr-utils");
const chalk_1 = __importDefault(require("chalk"));
<<<<<<< HEAD
const channel_1 = require("./channel");
const ticket_1 = __importDefault(require("./ticket"));
const types_1 = __importDefault(require("./types"));
=======
const channel_1 = __importDefault(require("./channel"));
const tickets_1 = __importDefault(require("./tickets"));
>>>>>>> bdbdbeaa
const indexer_1 = __importDefault(require("./indexer"));
const dbkeys = __importStar(require("./dbKeys"));
const utils = __importStar(require("./utils"));
const constants = __importStar(require("./constants"));
const config = __importStar(require("./config"));
<<<<<<< HEAD
const account_1 = __importDefault(require("./account"));
class HoprEthereum {
    constructor(db, web3, network, hoprChannels, hoprToken, options, privateKey, publicKey) {
        this.db = db;
=======
class HoprEthereum {
    constructor(db, self, account, web3, network, hoprChannels, hoprToken, options) {
        this.db = db;
        this.self = self;
        this.account = account;
>>>>>>> bdbdbeaa
        this.web3 = web3;
        this.network = network;
        this.hoprChannels = hoprChannels;
        this.hoprToken = hoprToken;
        this.options = options;
        this._status = 'uninitialized';
        this.dbKeys = dbkeys;
        this.utils = utils;
<<<<<<< HEAD
        this.constants = constants;
        this.CHAIN_NAME = 'HOPR on Ethereum';
        this.account = new account_1.default(this, privateKey, publicKey);
        this.indexer = new indexer_1.default(this);
        this.tickets = new ticket_1.default(this);
        this.types = new types_1.default();
        this.channel = new channel_1.ChannelFactory(this);
        this._onChainValuesInitialized = false;
        this.signTransaction = utils.TransactionSigner(web3, privateKey);
        this.log = utils.Log();
    }
    /**
     * Returns the current balances of the account associated with this node (HOPR)
     * @returns a promise resolved to Balance
     */
=======
        this.types = types;
        this.constants = constants;
        this.channel = channel_1.default;
        this.CHAIN_NAME = 'HOPR on Ethereum';
        this.tickets = tickets_1.default;
        this.indexer = new indexer_1.default(this);
        this.signTransaction = utils.TransactionSigner(web3, self.privateKey);
        this.log = utils.Log();
    }
    /**
     * @returns the current balances of the account associated with this node (HOPR)
     */
    get nonce() {
        return new Promise(async (resolve, reject) => {
            try {
                let nonce;
                // 'first' call
                if (typeof this._nonce === 'undefined') {
                    this._nonce = {
                        getTransactionCount: this.web3.eth.getTransactionCount(this.account.toHex()),
                        virtualNonce: 0,
                        nonce: undefined,
                    };
                    nonce = await this._nonce.getTransactionCount;
                }
                // called while 'first' call hasnt returned
                else if (typeof this._nonce.nonce === 'undefined') {
                    this._nonce.virtualNonce += 1;
                    const virtualNonce = this._nonce.virtualNonce;
                    nonce = await this._nonce.getTransactionCount.then((count) => {
                        return count + virtualNonce;
                    });
                }
                // called after 'first' call has returned
                else {
                    nonce = this._nonce.nonce + 1;
                }
                this._nonce.nonce = nonce;
                return resolve(nonce);
            }
            catch (err) {
                return reject(err.message);
            }
        });
    }
    /**
     * Returns the current balances of the account associated with this node (HOPR)
     * @returns a promise resolved to Balance
     */
    get accountBalance() {
        return this.hoprToken.methods
            .balanceOf(this.account.toHex())
            .call()
            .then((res) => new types.Balance(res));
    }
>>>>>>> bdbdbeaa
    /**
     * Returns the current native balance (ETH)
     * @returns a promise resolved to Balance
     */
<<<<<<< HEAD
    // get ticketEpoch(): Promise<TicketEpoch> {}
=======
    get accountNativeBalance() {
        return this.web3.eth.getBalance(this.account.toHex()).then((res) => new types.NativeBalance(res));
    }
>>>>>>> bdbdbeaa
    /**
     * Initialises the connector, e.g. connect to a blockchain node.
     */
    async start() {
        this.log('Starting connector..');
        if (typeof this._starting !== 'undefined') {
            this.log('Connector is already starting..');
            return this._starting;
<<<<<<< HEAD
        }
        else if (this._status === 'started') {
            this.log('Connector has already started');
            return;
        }
        else if (this._status === 'uninitialized' && typeof this._initializing === 'undefined') {
            this.log('Connector was asked to start but state was not asked to initialize, initializing..');
            this.initialize().catch((err) => {
                this.log(chalk_1.default.red(err.message));
            });
        }
        this._starting = Promise.resolve()
            .then(async () => {
            // agnostic check if connector can start
            while (this._status !== 'initialized') {
                await utils.wait(1 * 1e3);
            }
            // restart
            await this.indexer.start();
            this._status = 'started';
            this.log(chalk_1.default.green('Connector started'));
        })
            .catch((err) => {
            this.log(chalk_1.default.red(`Connector failed to start: ${err.message}`));
        })
            .finally(() => {
            this._starting = undefined;
        });
        return this._starting;
    }
    /**
     * Stops the connector.
     */
    async stop() {
        this.log('Stopping connector..');
        if (typeof this._stopping !== 'undefined') {
            this.log('Connector is already stopping..');
            return this._stopping;
        }
=======
        }
        else if (this._status === 'started') {
            this.log('Connector has already started');
            return;
        }
        else if (this._status === 'uninitialized' && typeof this._initializing === 'undefined') {
            this.log('Connector was asked to start but state was not asked to initialize, initializing..');
            this.initialize().catch((err) => {
                this.log(chalk_1.default.red(err.message));
            });
        }
        this._starting = Promise.resolve()
            .then(async () => {
            // agnostic check if connector can start
            while (this._status !== 'initialized') {
                await utils.wait(1 * 1e3);
            }
            // restart
            await this.indexer.start();
            this._status = 'started';
            this.log(chalk_1.default.green('Connector started'));
        })
            .catch((err) => {
            this.log(chalk_1.default.red(`Connector failed to start: ${err.message}`));
        })
            .finally(() => {
            this._starting = undefined;
        });
        return this._starting;
    }
    /**
     * Stops the connector.
     */
    async stop() {
        this.log('Stopping connector..');
        if (typeof this._stopping !== 'undefined') {
            this.log('Connector is already stopping..');
            return this._stopping;
        }
>>>>>>> bdbdbeaa
        else if (this._status === 'stopped') {
            this.log('Connector has already stopped');
            return;
        }
        this._stopping = Promise.resolve()
            .then(async () => {
            // connector is starting
            if (typeof this._starting !== 'undefined') {
                this.log("Connector will stop once it's started");
                // @TODO: cancel initializing & starting
                await this._starting;
<<<<<<< HEAD
            }
            await this.indexer.stop();
            this._status = 'stopped';
            this.log(chalk_1.default.green('Connector stopped'));
        })
            .catch((err) => {
            this.log(chalk_1.default.red(`Connector failed to stop: ${err.message}`));
        })
            .finally(() => {
            this._stopping = undefined;
        });
        return this._stopping;
    }
    get started() {
        return this._status === 'started';
    }
    /**
     * Initializes the on-chain values of our account.
     * @param nonce optional specify nonce of the account to run multiple queries simultaneously
     */
    async initOnchainValues(nonce) {
        if (this._onChainValuesInitialized) {
            return;
        }
        await this.setAccountSecret(nonce);
        this._onChainValuesInitialized = true;
    }
    /**
     * Initializes connector, insures that connector is only initialized once,
     * and it only resolves once it's done initializing.
     */
    async initialize() {
        this.log('Initializing connector..');
        if (typeof this._initializing !== 'undefined') {
            this.log('Connector is already initializing..');
            return this._initializing;
        }
        else if (this._status === 'initialized') {
            this.log('Connector has already initialized');
            return;
        }
        else if (this._status !== 'uninitialized') {
            throw Error(`invalid status '${this._status}', could not initialize`);
        }
        this._initializing = Promise.resolve()
            .then(async () => {
            // initialize stuff
            await Promise.all([
                // confirm web3 is connected
                this.checkWeb3(),
                // start channels indexing
                this.indexer.start(),
                // check account secret
                this.checkAccountSecret(),
            ]);
            this._status = 'initialized';
            this.log(chalk_1.default.green('Connector initialized'));
        })
            .catch((err) => {
            this.log(`Connector failed to initialize: ${err.message}`);
        })
            .finally(() => {
            this._initializing = undefined;
        });
        return this._initializing;
    }
    /**
     * Checks whether node has an account secret set onchain and offchain
     * @returns a promise resolved true if secret is set correctly
     */
    async checkAccountSecret() {
        let [onChainSecret, offChainSecret] = await Promise.all([
            // get onChainSecret
            this.hoprChannels.methods
                .accounts((await this.account.address).toHex())
                .call()
                .then((res) => hopr_utils_1.stringToU8a(res.hashedSecret))
                .then((secret) => {
                if (hopr_utils_1.u8aEquals(secret, new Uint8Array(this.types.Hash.SIZE).fill(0x00))) {
                    return undefined;
                }
                return secret;
            }),
            // get offChainSecret
            this.db.get(Buffer.from(dbkeys.OnChainSecret())).catch((err) => {
                if (err.notFound != true) {
                    throw err;
                }
            }),
        ]);
        // @TODO check with most recent exponent and fail if it is not equal
        // if (!u8aEquals(onChainSecret, offChainSecret)) {
        //   throw Error(`Inconsistency found. On-chain secret is set to ${u8aToHex(onChainSecret)} whilst off-chain secret is  ${u8aToHex(offChainSecret)}`)
        // }
=======
            }
            await this.indexer.stop();
            this._status = 'stopped';
            this.log(chalk_1.default.green('Connector stopped'));
        })
            .catch((err) => {
            this.log(chalk_1.default.red(`Connector failed to stop: ${err.message}`));
        })
            .finally(() => {
            this._stopping = undefined;
        });
        return this._stopping;
    }
    get started() {
        return this._status === 'started';
    }
    /**
     * Initializes the on-chain values of our account.
     * @param nonce optional specify nonce of the account to run multiple queries simultaneously
     */
    async initOnchainValues(nonce) {
        return this.setAccountSecret(nonce);
    }
    /**
     * Initializes connector, insures that connector is only initialized once,
     * and it only resolves once it's done initializing.
     */
    async initialize() {
        this.log('Initializing connector..');
        if (typeof this._initializing !== 'undefined') {
            this.log('Connector is already initializing..');
            return this._initializing;
        }
        else if (this._status === 'initialized') {
            this.log('Connector has already initialized');
            return;
        }
        else if (this._status !== 'uninitialized') {
            throw Error(`invalid status '${this._status}', could not initialize`);
        }
        this._initializing = Promise.resolve()
            .then(async () => {
            // initialize stuff
            const responses = await Promise.all([
                // confirm web3 is connected
                this.checkWeb3(),
                // initialize account secret
                this.initializeAccountSecret(),
                // start channels indexing
                this.indexer.start(),
            ]);
            const allOk = responses.every((r) => !!r);
            if (!allOk) {
                throw Error('could not initialize connector');
            }
            this._status = 'initialized';
            this.log(chalk_1.default.green('Connector initialized'));
        })
            .catch((err) => {
            this.log(`Connector failed to initialize: ${err.message}`);
        })
            .finally(() => {
            this._initializing = undefined;
        });
        return this._initializing;
    }
    /**
     * Initializes node's account secret, if it doesn't exist
     * it will generate one.
     * @returns a promise resolved true if account secret is set correctly
     */
    async initializeAccountSecret() {
        try {
            this.log('Initializing account secret');
            const ok = await this.checkAccountSecret();
            if (!ok) {
                this.log('Setting account secret..');
                await this.setAccountSecret();
            }
            this.log(chalk_1.default.green('Account secret initialized!'));
            return true;
        }
        catch (err) {
            this.log(chalk_1.default.red(`error initializing account secret: ${err.message}`));
            // special message for testnet
            if ([constants.ERRORS.OOF_ETH, constants.ERRORS.OOF_HOPR].includes(err.message) &&
                ['private', 'kovan'].includes(this.network)) {
                console.log(`Congratulations - your HOPR testnet node is ready to go!\n` +
                    `Please fund your Ethereum Kovan account ${chalk_1.default.yellow(this.account.toHex())} with some Kovan ETH and Kovan HOPR test tokens. You‘ll need both to send messages.\n` +
                    `You can request Kovan ETH from ${chalk_1.default.blue('https://faucet.kovan.network')}\n` +
                    `For Kovan HOPR test tokens visit our Faucet at ${chalk_1.default.blue('https://faucet.hoprnet.io')}\n`);
                process.exit();
            }
            return false;
        }
    }
    /**
     * Checks whether node has an account secret set onchain and offchain
     * @returns a promise resolved true if secret is set correctly
     */
    async checkAccountSecret() {
        let offChainSecret;
        let onChainSecret;
        // retrieve offChain secret
        try {
            offChainSecret = await this.db.get(Buffer.from(dbkeys.OnChainSecret()));
        }
        catch (err) {
            if (err.notFound != true) {
                throw err;
            }
            offChainSecret = undefined;
        }
        // retrieve onChain secret
        onChainSecret = await this.hoprChannels.methods
            .accounts(this.account.toHex())
            .call()
            .then((res) => hopr_utils_1.stringToU8a(res.hashedSecret))
            .then((secret) => {
            if (hopr_utils_1.u8aEquals(secret, new Uint8Array(types.Hash.SIZE).fill(0x00))) {
                return undefined;
            }
            return secret;
        });
>>>>>>> bdbdbeaa
        let hasOffChainSecret = typeof offChainSecret !== 'undefined';
        let hasOnChainSecret = typeof onChainSecret !== 'undefined';
        if (hasOffChainSecret !== hasOnChainSecret) {
            if (hasOffChainSecret) {
                this.log(`Key is present off-chain but not on-chain, submitting..`);
<<<<<<< HEAD
                // @TODO this potentially dangerous because it increases the account counter
                await utils.waitForConfirmation((await this.signTransaction(this.hoprChannels.methods.setHashedSecret(hopr_utils_1.u8aToHex(offChainSecret)), {
                    from: (await this.account.address).toHex(),
                    to: this.hoprChannels.options.address,
                    nonce: await this.account.nonce,
=======
                await utils.waitForConfirmation((await this.signTransaction(this.hoprChannels.methods.setHashedSecret(hopr_utils_1.u8aToHex(offChainSecret)), {
                    from: this.account.toHex(),
                    to: this.hoprChannels.options.address,
                    nonce: await this.nonce,
>>>>>>> bdbdbeaa
                })).send());
                hasOnChainSecret = true;
            }
            else {
                this.log(`Key is present on-chain but not in our database.`);
                if (this.options.debug) {
                    await this.db.put(Buffer.from(dbkeys.OnChainSecret()), Buffer.from(this.getDebugAccountSecret()));
                    hasOffChainSecret = true;
                }
                else {
                    throw Error(`Key is present on-chain but not in our database.`);
                }
            }
        }
<<<<<<< HEAD
        this._onChainValuesInitialized = hasOffChainSecret && hasOnChainSecret;
=======
        return hasOffChainSecret && hasOnChainSecret;
>>>>>>> bdbdbeaa
    }
    /**
     * generate and set account secret
     */
    async setAccountSecret(nonce) {
        let secret;
        if (this.options.debug) {
            secret = this.getDebugAccountSecret();
        }
        else {
            secret = new Uint8Array(crypto_1.randomBytes(32));
        }
        const dbPromise = this.db.put(Buffer.from(this.dbKeys.OnChainSecret()), Buffer.from(secret.slice()));
        for (let i = 0; i < 500; i++) {
            secret = await this.utils.hash(secret);
        }
        await Promise.all([
            await utils.waitForConfirmation((await this.signTransaction(this.hoprChannels.methods.setHashedSecret(hopr_utils_1.u8aToHex(secret)), {
<<<<<<< HEAD
                from: (await this.account.address).toHex(),
                to: this.hoprChannels.options.address,
                nonce: nonce || (await this.account.nonce),
=======
                from: this.account.toHex(),
                to: this.hoprChannels.options.address,
                nonce: nonce || (await this.nonce),
>>>>>>> bdbdbeaa
            })).send()),
            dbPromise,
        ]);
    }
    /**
     * Checks whether web3 connection is alive
     * @returns a promise resolved true if web3 connection is alive
     */
    async checkWeb3() {
<<<<<<< HEAD
        let isListening;
        try {
            isListening = await this.web3.eth.net.isListening();
        }
        catch (err) {
            this.log(chalk_1.default.red(`error checking web3: ${err.message}`));
        }
        if (!isListening) {
            throw Error('web3 is not connected');
        }
    }
    getDebugAccountSecret() {
        return crypto_1.createHash('sha256').update(this.account.keys.onChain.pubKey).digest();
    }
    static get constants() {
        return constants;
=======
        try {
            const isListening = await this.web3.eth.net.isListening();
            if (!isListening)
                throw Error('web3 is not connected');
            return true;
        }
        catch (err) {
            this.log(chalk_1.default.red(`error checking web3: ${err.message}`));
            return false;
        }
    }
    getDebugAccountSecret() {
        return crypto_1.createHash('sha256').update(this.self.publicKey).digest();
>>>>>>> bdbdbeaa
    }
    /**
     * Creates an uninitialised instance.
     *
     * @param db database instance
     * @param seed that is used to derive that on-chain identity
     * @param options.id Id of the demo account
     * @param options.provider provider URI that is used to connect to the blockchain
     * @param options.debug debug mode, will generate account secrets using account's public key
     * @returns a promise resolved to the connector
     */
    static async create(db, seed, options) {
        const usingSeed = typeof seed !== 'undefined';
        const usingOptions = typeof options !== 'undefined';
        if (!usingSeed && !usingOptions) {
            throw Error("'seed' or 'options' must be provided");
        }
        if (usingOptions && typeof options.id !== 'undefined' && options.id > config.DEMO_ACCOUNTS.length) {
            throw Error(`Unable to find demo account for index '${options.id}'. Please make sure that you have specified enough demo accounts.`);
        }
        const providerUri = (options === null || options === void 0 ? void 0 : options.provider) || config.DEFAULT_URI;
        const privateKey = usingSeed ? seed : hopr_utils_1.stringToU8a(config.DEMO_ACCOUNTS[options.id]);
        const publicKey = await utils.privKeyToPubKey(privateKey);
<<<<<<< HEAD
=======
        const address = await utils.pubKeyToAccountId(publicKey);
>>>>>>> bdbdbeaa
        const provider = new web3_1.default.providers.WebsocketProvider(providerUri, {
            reconnect: {
                auto: true,
                delay: 1000,
                maxAttempts: 10,
            },
        });
        const web3 = new web3_1.default(provider);
<<<<<<< HEAD
=======
        const account = new types.AccountId(address);
>>>>>>> bdbdbeaa
        const network = await utils.getNetworkId(web3);
        if (typeof config.CHANNELS_ADDRESSES[network] === 'undefined') {
            throw Error(`channel contract address from network ${network} not found`);
        }
        if (typeof config.TOKEN_ADDRESSES[network] === 'undefined') {
            throw Error(`token contract address from network ${network} not found`);
        }
        const hoprChannels = new web3.eth.Contract(HoprChannels_json_1.default, config.CHANNELS_ADDRESSES[network]);
        const hoprToken = new web3.eth.Contract(HoprToken_json_1.default, config.TOKEN_ADDRESSES[network]);
<<<<<<< HEAD
        const coreConnector = new HoprEthereum(db, web3, network, hoprChannels, hoprToken, { debug: (options === null || options === void 0 ? void 0 : options.debug) || false }, privateKey, publicKey);
        coreConnector.log(`using ethereum address ${(await coreConnector.account.address).toHex()}`);
=======
        const coreConnector = new HoprEthereum(db, {
            privateKey,
            publicKey,
            onChainKeyPair: {
                privateKey,
                publicKey,
            },
        }, account, web3, network, hoprChannels, hoprToken, { debug: (options === null || options === void 0 ? void 0 : options.debug) || false });
        coreConnector.log(`using ethereum address ${account.toHex()}`);
>>>>>>> bdbdbeaa
        // begin initializing
        coreConnector.initialize().catch((err) => {
            coreConnector.log(chalk_1.default.red(`coreConnector.initialize error: ${err.message}`));
        });
        coreConnector.start();
        return coreConnector;
    }
}
exports.default = HoprEthereum;
<<<<<<< HEAD
exports.Types = types_1.default;
exports.Utils = utils;
//# sourceMappingURL=index.js.map
=======
HoprEthereum.constants = constants;
exports.Types = types;
exports.Utils = utils;
>>>>>>> bdbdbeaa
<|MERGE_RESOLUTION|>--- conflicted
+++ resolved
@@ -14,7 +14,7 @@
 var __importStar = (this && this.__importStar) || function (mod) {
     if (mod && mod.__esModule) return mod;
     var result = {};
-    if (mod != null) for (var k in mod) if (k !== "default" && Object.hasOwnProperty.call(mod, k)) __createBinding(result, mod, k);
+    if (mod != null) for (var k in mod) if (Object.hasOwnProperty.call(mod, k)) __createBinding(result, mod, k);
     __setModuleDefault(result, mod);
     return result;
 };
@@ -29,31 +29,18 @@
 const HoprToken_json_1 = __importDefault(require("@hoprnet/hopr-ethereum/build/extracted/abis/HoprToken.json"));
 const hopr_utils_1 = require("@hoprnet/hopr-utils");
 const chalk_1 = __importDefault(require("chalk"));
-<<<<<<< HEAD
 const channel_1 = require("./channel");
-const ticket_1 = __importDefault(require("./ticket"));
 const types_1 = __importDefault(require("./types"));
-=======
-const channel_1 = __importDefault(require("./channel"));
 const tickets_1 = __importDefault(require("./tickets"));
->>>>>>> bdbdbeaa
 const indexer_1 = __importDefault(require("./indexer"));
 const dbkeys = __importStar(require("./dbKeys"));
 const utils = __importStar(require("./utils"));
 const constants = __importStar(require("./constants"));
 const config = __importStar(require("./config"));
-<<<<<<< HEAD
 const account_1 = __importDefault(require("./account"));
 class HoprEthereum {
     constructor(db, web3, network, hoprChannels, hoprToken, options, privateKey, publicKey) {
         this.db = db;
-=======
-class HoprEthereum {
-    constructor(db, self, account, web3, network, hoprChannels, hoprToken, options) {
-        this.db = db;
-        this.self = self;
-        this.account = account;
->>>>>>> bdbdbeaa
         this.web3 = web3;
         this.network = network;
         this.hoprChannels = hoprChannels;
@@ -62,12 +49,11 @@
         this._status = 'uninitialized';
         this.dbKeys = dbkeys;
         this.utils = utils;
-<<<<<<< HEAD
         this.constants = constants;
         this.CHAIN_NAME = 'HOPR on Ethereum';
         this.account = new account_1.default(this, privateKey, publicKey);
         this.indexer = new indexer_1.default(this);
-        this.tickets = new ticket_1.default(this);
+        this.tickets = new tickets_1.default(this);
         this.types = new types_1.default();
         this.channel = new channel_1.ChannelFactory(this);
         this._onChainValuesInitialized = false;
@@ -78,74 +64,11 @@
      * Returns the current balances of the account associated with this node (HOPR)
      * @returns a promise resolved to Balance
      */
-=======
-        this.types = types;
-        this.constants = constants;
-        this.channel = channel_1.default;
-        this.CHAIN_NAME = 'HOPR on Ethereum';
-        this.tickets = tickets_1.default;
-        this.indexer = new indexer_1.default(this);
-        this.signTransaction = utils.TransactionSigner(web3, self.privateKey);
-        this.log = utils.Log();
-    }
-    /**
-     * @returns the current balances of the account associated with this node (HOPR)
-     */
-    get nonce() {
-        return new Promise(async (resolve, reject) => {
-            try {
-                let nonce;
-                // 'first' call
-                if (typeof this._nonce === 'undefined') {
-                    this._nonce = {
-                        getTransactionCount: this.web3.eth.getTransactionCount(this.account.toHex()),
-                        virtualNonce: 0,
-                        nonce: undefined,
-                    };
-                    nonce = await this._nonce.getTransactionCount;
-                }
-                // called while 'first' call hasnt returned
-                else if (typeof this._nonce.nonce === 'undefined') {
-                    this._nonce.virtualNonce += 1;
-                    const virtualNonce = this._nonce.virtualNonce;
-                    nonce = await this._nonce.getTransactionCount.then((count) => {
-                        return count + virtualNonce;
-                    });
-                }
-                // called after 'first' call has returned
-                else {
-                    nonce = this._nonce.nonce + 1;
-                }
-                this._nonce.nonce = nonce;
-                return resolve(nonce);
-            }
-            catch (err) {
-                return reject(err.message);
-            }
-        });
-    }
-    /**
-     * Returns the current balances of the account associated with this node (HOPR)
-     * @returns a promise resolved to Balance
-     */
-    get accountBalance() {
-        return this.hoprToken.methods
-            .balanceOf(this.account.toHex())
-            .call()
-            .then((res) => new types.Balance(res));
-    }
->>>>>>> bdbdbeaa
     /**
      * Returns the current native balance (ETH)
      * @returns a promise resolved to Balance
      */
-<<<<<<< HEAD
     // get ticketEpoch(): Promise<TicketEpoch> {}
-=======
-    get accountNativeBalance() {
-        return this.web3.eth.getBalance(this.account.toHex()).then((res) => new types.NativeBalance(res));
-    }
->>>>>>> bdbdbeaa
     /**
      * Initialises the connector, e.g. connect to a blockchain node.
      */
@@ -154,7 +77,6 @@
         if (typeof this._starting !== 'undefined') {
             this.log('Connector is already starting..');
             return this._starting;
-<<<<<<< HEAD
         }
         else if (this._status === 'started') {
             this.log('Connector has already started');
@@ -194,47 +116,6 @@
             this.log('Connector is already stopping..');
             return this._stopping;
         }
-=======
-        }
-        else if (this._status === 'started') {
-            this.log('Connector has already started');
-            return;
-        }
-        else if (this._status === 'uninitialized' && typeof this._initializing === 'undefined') {
-            this.log('Connector was asked to start but state was not asked to initialize, initializing..');
-            this.initialize().catch((err) => {
-                this.log(chalk_1.default.red(err.message));
-            });
-        }
-        this._starting = Promise.resolve()
-            .then(async () => {
-            // agnostic check if connector can start
-            while (this._status !== 'initialized') {
-                await utils.wait(1 * 1e3);
-            }
-            // restart
-            await this.indexer.start();
-            this._status = 'started';
-            this.log(chalk_1.default.green('Connector started'));
-        })
-            .catch((err) => {
-            this.log(chalk_1.default.red(`Connector failed to start: ${err.message}`));
-        })
-            .finally(() => {
-            this._starting = undefined;
-        });
-        return this._starting;
-    }
-    /**
-     * Stops the connector.
-     */
-    async stop() {
-        this.log('Stopping connector..');
-        if (typeof this._stopping !== 'undefined') {
-            this.log('Connector is already stopping..');
-            return this._stopping;
-        }
->>>>>>> bdbdbeaa
         else if (this._status === 'stopped') {
             this.log('Connector has already stopped');
             return;
@@ -246,7 +127,6 @@
                 this.log("Connector will stop once it's started");
                 // @TODO: cancel initializing & starting
                 await this._starting;
-<<<<<<< HEAD
             }
             await this.indexer.stop();
             this._status = 'stopped';
@@ -341,149 +221,16 @@
         // if (!u8aEquals(onChainSecret, offChainSecret)) {
         //   throw Error(`Inconsistency found. On-chain secret is set to ${u8aToHex(onChainSecret)} whilst off-chain secret is  ${u8aToHex(offChainSecret)}`)
         // }
-=======
-            }
-            await this.indexer.stop();
-            this._status = 'stopped';
-            this.log(chalk_1.default.green('Connector stopped'));
-        })
-            .catch((err) => {
-            this.log(chalk_1.default.red(`Connector failed to stop: ${err.message}`));
-        })
-            .finally(() => {
-            this._stopping = undefined;
-        });
-        return this._stopping;
-    }
-    get started() {
-        return this._status === 'started';
-    }
-    /**
-     * Initializes the on-chain values of our account.
-     * @param nonce optional specify nonce of the account to run multiple queries simultaneously
-     */
-    async initOnchainValues(nonce) {
-        return this.setAccountSecret(nonce);
-    }
-    /**
-     * Initializes connector, insures that connector is only initialized once,
-     * and it only resolves once it's done initializing.
-     */
-    async initialize() {
-        this.log('Initializing connector..');
-        if (typeof this._initializing !== 'undefined') {
-            this.log('Connector is already initializing..');
-            return this._initializing;
-        }
-        else if (this._status === 'initialized') {
-            this.log('Connector has already initialized');
-            return;
-        }
-        else if (this._status !== 'uninitialized') {
-            throw Error(`invalid status '${this._status}', could not initialize`);
-        }
-        this._initializing = Promise.resolve()
-            .then(async () => {
-            // initialize stuff
-            const responses = await Promise.all([
-                // confirm web3 is connected
-                this.checkWeb3(),
-                // initialize account secret
-                this.initializeAccountSecret(),
-                // start channels indexing
-                this.indexer.start(),
-            ]);
-            const allOk = responses.every((r) => !!r);
-            if (!allOk) {
-                throw Error('could not initialize connector');
-            }
-            this._status = 'initialized';
-            this.log(chalk_1.default.green('Connector initialized'));
-        })
-            .catch((err) => {
-            this.log(`Connector failed to initialize: ${err.message}`);
-        })
-            .finally(() => {
-            this._initializing = undefined;
-        });
-        return this._initializing;
-    }
-    /**
-     * Initializes node's account secret, if it doesn't exist
-     * it will generate one.
-     * @returns a promise resolved true if account secret is set correctly
-     */
-    async initializeAccountSecret() {
-        try {
-            this.log('Initializing account secret');
-            const ok = await this.checkAccountSecret();
-            if (!ok) {
-                this.log('Setting account secret..');
-                await this.setAccountSecret();
-            }
-            this.log(chalk_1.default.green('Account secret initialized!'));
-            return true;
-        }
-        catch (err) {
-            this.log(chalk_1.default.red(`error initializing account secret: ${err.message}`));
-            // special message for testnet
-            if ([constants.ERRORS.OOF_ETH, constants.ERRORS.OOF_HOPR].includes(err.message) &&
-                ['private', 'kovan'].includes(this.network)) {
-                console.log(`Congratulations - your HOPR testnet node is ready to go!\n` +
-                    `Please fund your Ethereum Kovan account ${chalk_1.default.yellow(this.account.toHex())} with some Kovan ETH and Kovan HOPR test tokens. You‘ll need both to send messages.\n` +
-                    `You can request Kovan ETH from ${chalk_1.default.blue('https://faucet.kovan.network')}\n` +
-                    `For Kovan HOPR test tokens visit our Faucet at ${chalk_1.default.blue('https://faucet.hoprnet.io')}\n`);
-                process.exit();
-            }
-            return false;
-        }
-    }
-    /**
-     * Checks whether node has an account secret set onchain and offchain
-     * @returns a promise resolved true if secret is set correctly
-     */
-    async checkAccountSecret() {
-        let offChainSecret;
-        let onChainSecret;
-        // retrieve offChain secret
-        try {
-            offChainSecret = await this.db.get(Buffer.from(dbkeys.OnChainSecret()));
-        }
-        catch (err) {
-            if (err.notFound != true) {
-                throw err;
-            }
-            offChainSecret = undefined;
-        }
-        // retrieve onChain secret
-        onChainSecret = await this.hoprChannels.methods
-            .accounts(this.account.toHex())
-            .call()
-            .then((res) => hopr_utils_1.stringToU8a(res.hashedSecret))
-            .then((secret) => {
-            if (hopr_utils_1.u8aEquals(secret, new Uint8Array(types.Hash.SIZE).fill(0x00))) {
-                return undefined;
-            }
-            return secret;
-        });
->>>>>>> bdbdbeaa
         let hasOffChainSecret = typeof offChainSecret !== 'undefined';
         let hasOnChainSecret = typeof onChainSecret !== 'undefined';
         if (hasOffChainSecret !== hasOnChainSecret) {
             if (hasOffChainSecret) {
                 this.log(`Key is present off-chain but not on-chain, submitting..`);
-<<<<<<< HEAD
                 // @TODO this potentially dangerous because it increases the account counter
                 await utils.waitForConfirmation((await this.signTransaction(this.hoprChannels.methods.setHashedSecret(hopr_utils_1.u8aToHex(offChainSecret)), {
                     from: (await this.account.address).toHex(),
                     to: this.hoprChannels.options.address,
                     nonce: await this.account.nonce,
-=======
-                await utils.waitForConfirmation((await this.signTransaction(this.hoprChannels.methods.setHashedSecret(hopr_utils_1.u8aToHex(offChainSecret)), {
-                    from: this.account.toHex(),
-                    to: this.hoprChannels.options.address,
-                    nonce: await this.nonce,
->>>>>>> bdbdbeaa
                 })).send());
                 hasOnChainSecret = true;
             }
@@ -498,11 +245,7 @@
                 }
             }
         }
-<<<<<<< HEAD
         this._onChainValuesInitialized = hasOffChainSecret && hasOnChainSecret;
-=======
-        return hasOffChainSecret && hasOnChainSecret;
->>>>>>> bdbdbeaa
     }
     /**
      * generate and set account secret
@@ -521,15 +264,9 @@
         }
         await Promise.all([
             await utils.waitForConfirmation((await this.signTransaction(this.hoprChannels.methods.setHashedSecret(hopr_utils_1.u8aToHex(secret)), {
-<<<<<<< HEAD
                 from: (await this.account.address).toHex(),
                 to: this.hoprChannels.options.address,
                 nonce: nonce || (await this.account.nonce),
-=======
-                from: this.account.toHex(),
-                to: this.hoprChannels.options.address,
-                nonce: nonce || (await this.nonce),
->>>>>>> bdbdbeaa
             })).send()),
             dbPromise,
         ]);
@@ -539,7 +276,6 @@
      * @returns a promise resolved true if web3 connection is alive
      */
     async checkWeb3() {
-<<<<<<< HEAD
         let isListening;
         try {
             isListening = await this.web3.eth.net.isListening();
@@ -556,21 +292,6 @@
     }
     static get constants() {
         return constants;
-=======
-        try {
-            const isListening = await this.web3.eth.net.isListening();
-            if (!isListening)
-                throw Error('web3 is not connected');
-            return true;
-        }
-        catch (err) {
-            this.log(chalk_1.default.red(`error checking web3: ${err.message}`));
-            return false;
-        }
-    }
-    getDebugAccountSecret() {
-        return crypto_1.createHash('sha256').update(this.self.publicKey).digest();
->>>>>>> bdbdbeaa
     }
     /**
      * Creates an uninitialised instance.
@@ -594,10 +315,6 @@
         const providerUri = (options === null || options === void 0 ? void 0 : options.provider) || config.DEFAULT_URI;
         const privateKey = usingSeed ? seed : hopr_utils_1.stringToU8a(config.DEMO_ACCOUNTS[options.id]);
         const publicKey = await utils.privKeyToPubKey(privateKey);
-<<<<<<< HEAD
-=======
-        const address = await utils.pubKeyToAccountId(publicKey);
->>>>>>> bdbdbeaa
         const provider = new web3_1.default.providers.WebsocketProvider(providerUri, {
             reconnect: {
                 auto: true,
@@ -606,10 +323,6 @@
             },
         });
         const web3 = new web3_1.default(provider);
-<<<<<<< HEAD
-=======
-        const account = new types.AccountId(address);
->>>>>>> bdbdbeaa
         const network = await utils.getNetworkId(web3);
         if (typeof config.CHANNELS_ADDRESSES[network] === 'undefined') {
             throw Error(`channel contract address from network ${network} not found`);
@@ -619,20 +332,8 @@
         }
         const hoprChannels = new web3.eth.Contract(HoprChannels_json_1.default, config.CHANNELS_ADDRESSES[network]);
         const hoprToken = new web3.eth.Contract(HoprToken_json_1.default, config.TOKEN_ADDRESSES[network]);
-<<<<<<< HEAD
         const coreConnector = new HoprEthereum(db, web3, network, hoprChannels, hoprToken, { debug: (options === null || options === void 0 ? void 0 : options.debug) || false }, privateKey, publicKey);
         coreConnector.log(`using ethereum address ${(await coreConnector.account.address).toHex()}`);
-=======
-        const coreConnector = new HoprEthereum(db, {
-            privateKey,
-            publicKey,
-            onChainKeyPair: {
-                privateKey,
-                publicKey,
-            },
-        }, account, web3, network, hoprChannels, hoprToken, { debug: (options === null || options === void 0 ? void 0 : options.debug) || false });
-        coreConnector.log(`using ethereum address ${account.toHex()}`);
->>>>>>> bdbdbeaa
         // begin initializing
         coreConnector.initialize().catch((err) => {
             coreConnector.log(chalk_1.default.red(`coreConnector.initialize error: ${err.message}`));
@@ -642,12 +343,6 @@
     }
 }
 exports.default = HoprEthereum;
-<<<<<<< HEAD
 exports.Types = types_1.default;
 exports.Utils = utils;
-//# sourceMappingURL=index.js.map
-=======
-HoprEthereum.constants = constants;
-exports.Types = types;
-exports.Utils = utils;
->>>>>>> bdbdbeaa
+//# sourceMappingURL=index.js.map