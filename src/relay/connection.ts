/// <reference path="../@types/bl.ts" />
/// <reference path="../@types/libp2p.ts" />

import { Multiaddr } from 'multiaddr'
import type { MultiaddrConnection, Stream, StreamResult } from 'libp2p'
import { randomBytes } from 'crypto'
import Defer, { DeferredPromise } from 'p-defer'
import { RelayPrefix, ConnectionStatusMessages, StatusMessages } from '../constants'
import { u8aEquals, u8aToHex } from '@hoprnet/hopr-utils'
import Heap from 'heap-js'

import type { Instance as SimplePeer } from 'simple-peer'

import type PeerId from 'peer-id'

import Debug from 'debug'
import { EventEmitter } from 'events'
import { toU8aStream, eagerIterator } from '../utils'

const _log = Debug('hopr-connect')
const _verbose = Debug('hopr-connect:verbose')
const _error = Debug('hopr-connect:error')

type WebRTC = {
  channel: SimplePeer
  upgradeInbound: () => SimplePeer
}

export function statusMessagesCompare(a: Uint8Array, b: Uint8Array): -1 | 0 | 1 {
  switch (a[0] as RelayPrefix) {
    case RelayPrefix.CONNECTION_STATUS:
      switch (b[0] as RelayPrefix) {
        case RelayPrefix.CONNECTION_STATUS:
          return 0
        default:
          return -1
      }
    case RelayPrefix.STATUS_MESSAGE:
      switch (b[0] as RelayPrefix) {
        case RelayPrefix.CONNECTION_STATUS:
          return 1
        case RelayPrefix.STATUS_MESSAGE:
          return 0
        default:
          return -1
      }
    case RelayPrefix.WEBRTC_SIGNALLING:
      switch (b[0] as RelayPrefix) {
        case RelayPrefix.CONNECTION_STATUS:
        case RelayPrefix.STATUS_MESSAGE:
          return 1
        case RelayPrefix.WEBRTC_SIGNALLING:
          return 0
        default:
          return -1
      }
    case RelayPrefix.PAYLOAD:
      switch (b[0] as RelayPrefix) {
        case RelayPrefix.CONNECTION_STATUS:
        case RelayPrefix.STATUS_MESSAGE:
        case RelayPrefix.WEBRTC_SIGNALLING:
          return 1
        case RelayPrefix.PAYLOAD:
          return 0
      }
  }
}

/**
 * Encapsulates the client-side state management of a relayed connection
 */
class RelayConnection extends EventEmitter implements MultiaddrConnection {
  private _stream: Stream
  private _sinkSourceAttached: boolean
  private _sinkSourceSwitched: boolean
  private _sourceSwitched: boolean
  private _streamClosed: boolean

  private statusMessages: Heap<Uint8Array>

  public _iteration: number

  private _id: string

  // Mutexes
  private _sinkSourceAttachedPromise: DeferredPromise<Stream['source']>
  private _sinkSwitchPromise: DeferredPromise<void>
  private _sourceSwitchPromise: DeferredPromise<void>
  private _migrationDone: DeferredPromise<void> | undefined
  private _destroyedPromise: DeferredPromise<void>
  private _statusMessagePromise: DeferredPromise<void>
  private _closePromise: DeferredPromise<void>

  private _onReconnect: (newStream: RelayConnection, counterparty: PeerId) => Promise<void>

  public destroyed: boolean

  public webRTC?: WebRTC

  public localAddr: Multiaddr
  public remoteAddr: Multiaddr

  private _counterparty: PeerId

  public source: Stream['source']
  public sink: Stream['sink']

  public conn: Stream

  public timeline: MultiaddrConnection['timeline']

  constructor(opts: {
    stream: Stream
    self: PeerId
    relay: PeerId
    counterparty: PeerId
    onReconnect: (newStream: RelayConnection, counterparty: PeerId) => Promise<void>
    webRTC?: WebRTC
  }) {
    super()

    this.timeline = {
      open: Date.now()
    }

    this.statusMessages = new Heap(statusMessagesCompare)

    this.destroyed = false

    this._stream = opts.stream

    this.conn = opts.stream

    this._onReconnect = opts.onReconnect

    this._counterparty = opts.counterparty

    this._id = u8aToHex(randomBytes(4), false)

    this.localAddr = new Multiaddr(`/p2p/${opts.relay.toB58String()}/p2p-circuit/p2p/${opts.self.toB58String()}`)
    this.remoteAddr = new Multiaddr(
      `/p2p/${opts.relay.toB58String()}/p2p-circuit/p2p/${opts.counterparty.toB58String()}`
    )

    this.webRTC = opts.webRTC

    this._iteration = 0

    this._sinkSourceAttached = false
    this._sinkSourceSwitched = false
    this._sourceSwitched = false
    this._streamClosed = false

    this._closePromise = Defer<void>()
    this._sinkSourceAttachedPromise = Defer<Stream['source']>()
    this._destroyedPromise = Defer<void>()
    this._statusMessagePromise = Defer<void>()
    this._sinkSwitchPromise = Defer<void>()
    this._sourceSwitchPromise = Defer<void>()

    this.source = this.createSource()

    this._stream.sink(this.sinkFunction())

    this.sink = this.attachSinkSource.bind(this)
  }

  /**
   * Closes the connection
   * @param err Pass an error if necessary
   */
  public async close(err?: Error): Promise<void> {
    if (err) {
      this.error(`closed called: Error:`, err)
    } else {
      this.verbose(`close called. No error`)
    }

    if (this.destroyed) {
      return
    }

    this.queueStatusMessage(Uint8Array.of(RelayPrefix.CONNECTION_STATUS, ConnectionStatusMessages.STOP))

    this.setClosed()

<<<<<<< HEAD
    // @TODO remove timeout once issue with destroyPromise is solved
    await Promise.race([new Promise(resolve => setTimeout(resolve, 100)), this._destroyedPromise.promise])
=======
    await Promise.race([new Promise((resolve) => setTimeout(resolve, 100)), this._destroyedPromise.promise])
>>>>>>> e52ff2de
  }

  /**
   * Log messages and add identity tag to distinguish multiple instances
   */
  private log(..._: any[]) {
    _log(`RC [${this._id}]`, ...arguments)
  }

  /**
   * Log verbose messages and add identity tag to distinguish multiple instances
   */
  private verbose(..._: any[]) {
    _verbose(`RC [${this._id}]`, ...arguments)
  }

  /**
   * Log errors and add identity tag to distinguish multiple instances
   */
  private error(..._: any[]) {
    _error(`RC [${this._id}]`, ...arguments)
  }

  /**
   * Creates a new connection and initiates a handover to the
   * new connection end
   * @returns a new connection end
   */
  public switch(): RelayConnection {
    if (this.webRTC != undefined) {
      try {
        this.webRTC.channel.destroy()
      } catch {}
    }

    this._migrationDone = Defer<void>()
    this._iteration++
    this._sinkSourceSwitched = true
    this._sinkSwitchPromise.resolve()
    this._sourceSwitched = true
    this._sourceSwitchPromise.resolve()

    if (this.webRTC != undefined) {
      this.webRTC.channel = this.webRTC.upgradeInbound()
    }

    this.source = this.createSource()

    return this
  }

  /**
   * Marks the stream internally as closed
   */
  private setClosed() {
    this._streamClosed = true
    this._closePromise.resolve()
    this.timeline.close = Date.now()
  }

  /**
   * Attaches a source to the stream sink. Called once
   * the stream is used to send messages
   * @param source the source that is attached
   */
  private async attachSinkSource(source: Stream['source']): Promise<void> {
    if (this._migrationDone != undefined) {
      await this._migrationDone.promise
    }

    this._sinkSourceAttached = true
    this._sinkSourceAttachedPromise.resolve(toU8aStream(source))
  }

  /**
   * Starts the communication with the relay and exchanges status information
   * and control messages.
   * Once a source is attached, forward the messages from the source to the relay.
   */
  private async *sinkFunction(): Stream['source'] {
    type SinkType = Stream['source'] | StreamResult | undefined | void

    let currentSource: Stream['source'] | undefined
    let streamPromise: Promise<StreamResult> | undefined

    let result: SinkType

    while (true) {
      let promises: Promise<SinkType>[] = []

      // Wait for stream close and stream switch signals
      promises.push(this._closePromise.promise, this._sinkSwitchPromise.promise)

      // Wait for source being attached to sink
      if (currentSource == undefined) {
        promises.push(this._sinkSourceAttachedPromise.promise)
      }

      // Wait for status messages
      promises.push(this._statusMessagePromise.promise)

      // Wait for payload messages
      if (currentSource != undefined) {
        streamPromise = streamPromise ?? currentSource.next()

        promises.push(streamPromise)
      }

      // 1. Handle stream close
      // 2. Handle stream switch
      // 3. Handle source attach
      // 4. Handle status messages
      // 5. Handle payload messages
      result = await Promise.race(promises)

      // Stream is done, nothing to do
      if (this._streamClosed && this.destroyed) {
        break
      }

      // Stream switched and currently no source available,
      // wait until new source gets attached
      if (this._sinkSourceSwitched) {
        this._sinkSourceSwitched = false
        this._sinkSwitchPromise = Defer<void>()

        // Make sure that we don't create hanging promises
        this._sinkSourceAttachedPromise.resolve()
        this._sinkSourceAttachedPromise = Defer<Stream['source']>()
        result = undefined
        currentSource = undefined
        streamPromise = undefined
        this._migrationDone?.resolve()
        continue
      }

      // Source got attached, start forwarding messages
      if (this._sinkSourceAttached) {
        this._sinkSourceAttached = false

        currentSource = result as Stream['source']

        streamPromise = undefined
        result = undefined
        continue
      }

      // Status messages are available, take the first one and forward it
      if (this.statusMessages.length > 0) {
        const statusMsg = this.unqueueStatusMessage()

        if (u8aEquals(statusMsg, Uint8Array.of(RelayPrefix.CONNECTION_STATUS, ConnectionStatusMessages.STOP))) {
          this.destroyed = true
          this._destroyedPromise.resolve()

          yield statusMsg
          break
        }

        yield statusMsg

        continue
      }

      const received = result as StreamResult

      if (received == undefined) {
        throw Error(`Received must not be undefined`)
      }

      if (received.done) {
        currentSource = undefined
        streamPromise = undefined
        break
      }

      result = undefined
      streamPromise = (currentSource as Stream['source']).next()

      yield Uint8Array.from([RelayPrefix.PAYLOAD, ...received.value.slice()])
    }
  }

  /**
   * Returns incoming payload messages and handles status and control messages.
   * @returns an async iterator yielding incoming payload messages
   */
  private createSource() {
    // migration mutex
    let migrationDone = Defer<void>()

    const iterator = async function* (this: RelayConnection) {
      // deep-clone number
      // @TOOD make sure that the compiler does not notice
      const drainIteration = parseInt(this._iteration.toString())

      let result: StreamResult | undefined

      let streamPromise = this._stream.source.next()

      const next = () => {
        result = undefined
        streamPromise = this._stream.source.next()
      }

      if (this.webRTC != undefined) {
        this.attachWebRTCListeners(drainIteration)
      }

      while (this._iteration == drainIteration) {
        const promises = []

        // Wait for stream close attempts
        promises.push(this._closePromise.promise)

        // Wait for stream switches
        if (!this._sourceSwitched) {
          promises.push(this._sourceSwitchPromise.promise)
        }

        // Wait for payload messages
        promises.push(streamPromise)

        result = (await Promise.race(promises)) as any

        // End stream once new instance is used
        if (this._iteration != drainIteration) {
          await migrationDone.promise
          migrationDone = Defer<void>()
          this._sourceSwitchPromise = Defer<void>()
          this._sourceSwitched = false
          break
        }

        if (result == undefined && this._sourceSwitched) {
          migrationDone.resolve()
          continue
        }

        if (this._streamClosed) {
          break
        }

        const received = result as StreamResult

        if (received.done) {
          // @TODO how to proceed ???
          break
        }

        if (received.value.length == 0) {
          next()
          this.verbose(`Ignoring empty message`)
          continue
        }

        const [PREFIX, SUFFIX] = [received.value.slice(0, 1), received.value.slice(1)]

        if (SUFFIX.length == 0) {
          next()
          this.verbose(`Ignoring empty payload`)
          continue
        }

        // Handle relay sub-protocol
        if (PREFIX[0] == RelayPrefix.CONNECTION_STATUS) {
          if (SUFFIX[0] == ConnectionStatusMessages.STOP) {
            this.log(`STOP received. Ending stream ...`)
            this.destroyed = true
            this._destroyedPromise.resolve()
            this.setClosed()
            break
          } else if (SUFFIX[0] == ConnectionStatusMessages.RESTART) {
            this.log(`RESTART received. Ending stream ...`)
            this.emit(`restart`)

            this._onReconnect(this.switch(), this._counterparty)

            continue
          }
        } else if (PREFIX[0] == RelayPrefix.STATUS_MESSAGE) {
          if (SUFFIX[0] == StatusMessages.PING) {
            this.verbose(`PING received`)
            this.queueStatusMessage(Uint8Array.of(RelayPrefix.STATUS_MESSAGE, StatusMessages.PONG))
            // Don't forward ping to receiver
          } else if (SUFFIX[0] == StatusMessages.PONG) {
            // noop
          } else {
            this.error(`Received invalid status message ${u8aToHex(SUFFIX || new Uint8Array([]))}. Dropping message.`)
          }

          next()
          continue
        } else if (PREFIX[0] == RelayPrefix.WEBRTC_SIGNALLING) {
          let decoded: Object | undefined
          try {
            decoded = JSON.parse(new TextDecoder().decode(SUFFIX))
          } catch {
            this.error(`Error while trying to decode JSON-encoded WebRTC message`)
          }

          if (decoded != undefined && this.webRTC != undefined && !this.webRTC.channel.connected) {
            try {
              this.webRTC?.channel.signal(decoded as any)
            } catch (err) {
              this.error(`WebRTC error:`, err)
            }
          }

          next()
          continue
        }

        // Forward payload message
        next()
        yield SUFFIX
      }
    }.call(this)

    return eagerIterator(iterator)
  }

  /**
   * Attaches a listener to the WebRTC 'signal' events
   * and removes it once class iteration increases
   * @param drainIteration index of current iteration
   */
  private attachWebRTCListeners(drainIteration: number) {
    let currentChannel: SimplePeer
    let onSignalListener: (data: Object) => void

    const onSignal = (data: Object) => {
      if (this._iteration != drainIteration) {
        currentChannel.removeListener('signal', onSignalListener)

        return
      }

      this.queueStatusMessage(
        Uint8Array.from([RelayPrefix.WEBRTC_SIGNALLING, ...new TextEncoder().encode(JSON.stringify(data))])
      )
    }
    // Store bound listener instance
    onSignalListener = onSignal.bind(this)
    currentChannel = this.webRTC?.channel.on('signal', onSignalListener) as SimplePeer
  }

  /**
   * Adds a message to the message queue and notifies source
   * that a message is available
   * @param msg message to add
   */
  private queueStatusMessage(msg: Uint8Array) {
    this.statusMessages.push(msg)
    this._statusMessagePromise.resolve()
  }

  /**
   * Removes the most recent status message from the queue
   * @returns most recent status message
   */
  private unqueueStatusMessage(): Uint8Array {
    switch (this.statusMessages.length) {
      case 0:
        throw Error(`No status messages available`)
      case 1:
        this._statusMessagePromise = Defer<void>()

        return this.statusMessages.pop() as Uint8Array
      default:
        const stopMessage = Uint8Array.of(RelayPrefix.CONNECTION_STATUS, ConnectionStatusMessages.STOP)

        if (u8aEquals(this.statusMessages.top(0)[0], stopMessage)) {
          this.statusMessages.clear()
          return stopMessage
        }

        return this.statusMessages.pop() as Uint8Array
    }
  }
}

export { RelayConnection }<|MERGE_RESOLUTION|>--- conflicted
+++ resolved
@@ -184,12 +184,8 @@
 
     this.setClosed()
 
-<<<<<<< HEAD
     // @TODO remove timeout once issue with destroyPromise is solved
-    await Promise.race([new Promise(resolve => setTimeout(resolve, 100)), this._destroyedPromise.promise])
-=======
     await Promise.race([new Promise((resolve) => setTimeout(resolve, 100)), this._destroyedPromise.promise])
->>>>>>> e52ff2de
   }
 
   /**
