--- conflicted
+++ resolved
@@ -83,14 +83,8 @@
                     self.nonce = self.nonce + 1
                     self.contract.methods.withdraw(pubKeyToEthereumAddress(counterParty)).send({
                         from: pubKeyToEthereumAddress(self.node.peerInfo.id.pubKey.marshal()),
-<<<<<<< HEAD
-                        gas: 100000, // arbitrary
-                        // gasPrice: '30000000000000'
-                        nonce: self.nonce
-=======
                         gas: DEFAULT_GAS_AMOUNT, // arbitrary
                         gasPrice: GAS_PRICE
->>>>>>> 3529913a
                     }, cb)
                 } else {
                     cb()
