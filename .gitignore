--- conflicted
+++ resolved
@@ -2,8 +2,5 @@
 
 db
 
-<<<<<<< HEAD
 *.swp
-=======
-.vercel
->>>>>>> 77829956
+.vercel