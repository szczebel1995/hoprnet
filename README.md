<p align="center"><a href="https://hoprnet.org" target="_blank" rel="noopener noreferrer"><img width="100" src="https://github.com/hoprnet/hopr-assets/blob/master/v1/logo/hopr_logo_padded.png?raw=true" alt="HOPR Logo"></a></p>
<h2 align="center">HOPR Chatbot</h2>

**HOPR** is a privacy-preserving messaging **protocol** which enables the creation of a secure communication network via relay nodes powered by economic incentives using digital tokens. **HOPR Chatbot** is a proof-of-concept aimed to showcase the capabilities of a **HOPR Node** by using our gRPC-enabled **HOPR Server**, which listens to messages and replies to the recipients of them, whenever their address is included in the original message.

## Overview
**HOPR Chatbot** is a `node.js` application that connects to an instance of a [**HOPR Server**](https://github.com/hoprnet/hopr-server), and listens to any calls done against such server. Upon receiving a message with a valid recipient, it provides an answer given the bot that is currently loaded. At the time of writing, **HOPR Chatbot** dynamically loads bots based in the `ENV` given, and each bot has different capabilities.

### Existing Bots
- [🃏  Randobot](./src/randobot/index.ts): Generates random words when messaged.
- [🐦  Tweetbot](./src/tweetbot/index.ts): Asks for a tweet including your address, #HOPRGames and @hoprnet in it.

### Bots in Progress
- [🥊  Bouncerbot](./src/bouncerbot/index.ts): Blocks you from entering a “party”, but will give you some hints to enter afterwards. See [issue](https://github.com/hoprnet/hopr-chatbot/issues/9).

## Requirements

- Docker
- Node.js >=v12

## Setup

### HOPR Server
We have bundled a working version of [**HOPR Server**](https://github.com/hoprnet/hopr-server) in this repository as a `docker-compose.yml`. Just run `docker-compose up server` to get an instance running locally at `127.0.0.1:50051`.

### Chatbot

1. Install dependancies: `yarn`
2. Start bot: `API_URL=127.0.0.1:50051 yarn start`

## Deployment

Right now, we have a `Dockerfile` that bundles bot a `hopr-server` and a `hopr-chatbot` instance by relying on `pm2` to manage both process. This practice is [frown upon in the Docker ecosystem](https://docs.docker.com/config/containers/multi-service_container/), but simplifies our deployment process. To build such image, you can simply do `docker build -f chatbot.Dockerfile . -t hoprnet/chatbot:latest`.


## Additional information

### Payload format

In order for the bot to know to which address it should send a reply back to, we need to include the sender's address in the payload.
The bot expects that the first `53 bytes` of the payload will be the sender's address in a base58 format, for example `16Uiu2HAkwsN4GVHQr1szVurz6u4V6uB9ZJacey471Pg2nTxHvP47`, everything after that is the actual message.
This is implemented in [message.ts](./src/message.ts).

As of version `1.3.0` of [**HOPR Chat**](https://github.com/hoprnet/hopr-chat), the command `includeRecipient` will effectively add the recipient address into every message.

#### Example (using hopr-chat)

**<1.3.0**
```terminal
# find out your address
> myAddress
ethereum:  0xa51e98e0d9b6c387139e5ce06c2580e922d1a46b
HOPR:      16Uiu2HAkwsN4GVHQr1szVurz6u4V6uB9ZJacey471Pg2nTxHvP47

> send 16Uiu2HAm6rVeEmviiSoX67H5fqkTQq2ZyP2QSRwrmtEuTU9pWeKj

# include your address in the message
> 16Uiu2HAkwsN4GVHQr1szVurz6u4V6uB9ZJacey471Pg2nTxHvP47hello world
```

<<<<<<< HEAD
## Setup
* to setup the payment channel munually create a campaign at [linkdrop](https://dashboard.linkdrop.io/). Choose the same account and erc20 token address that you provide in the .env file. Make sure it is a campaign id is 1 to perform one to one transactions multiple times. You can choose any other campaign id but then the payment channel would be generated only for the number of links decided on the time of campaign creation. 
* copy the .env.example to .env and add the required variables.

## Start
=======
**>=1.3.0**
```terminal
# call includeRecipient
> includeRecipient
Are you sure you want to include your address in your messages? (y, N):
You have set your “includeRecipient” settings to yes
>>>>>>> d8e3f618

> send 16Uiu2HAm6rVeEmviiSoX67H5fqkTQq2ZyP2QSRwrmtEuTU9pWeKj

# send message as normal
> hello world
```<|MERGE_RESOLUTION|>--- conflicted
+++ resolved
@@ -35,6 +35,11 @@
 
 ## Additional information
 
+### LinkDrop Setup
+* To setup LinkDrop, you have to manually create a campaign at [linkdrop](https://dashboard.linkdrop.io/). Choose the same account and erc20 token address that you provide in the .env file. Make sure it is a campaign id is 1 to perform one to one transactions multiple times. You can choose any other campaign id but then the payment channel would be generated only for the number of links decided on the time of campaign creation.
+
+* Copy the .env.example to .env and add the required variables.
+
 ### Payload format
 
 In order for the bot to know to which address it should send a reply back to, we need to include the sender's address in the payload.
@@ -58,20 +63,12 @@
 > 16Uiu2HAkwsN4GVHQr1szVurz6u4V6uB9ZJacey471Pg2nTxHvP47hello world
 ```
 
-<<<<<<< HEAD
-## Setup
-* to setup the payment channel munually create a campaign at [linkdrop](https://dashboard.linkdrop.io/). Choose the same account and erc20 token address that you provide in the .env file. Make sure it is a campaign id is 1 to perform one to one transactions multiple times. You can choose any other campaign id but then the payment channel would be generated only for the number of links decided on the time of campaign creation. 
-* copy the .env.example to .env and add the required variables.
-
-## Start
-=======
 **>=1.3.0**
 ```terminal
 # call includeRecipient
 > includeRecipient
 Are you sure you want to include your address in your messages? (y, N):
 You have set your “includeRecipient” settings to yes
->>>>>>> d8e3f618
 
 > send 16Uiu2HAm6rVeEmviiSoX67H5fqkTQq2ZyP2QSRwrmtEuTU9pWeKj
 
