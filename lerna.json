--- conflicted
+++ resolved
@@ -4,9 +4,5 @@
   ],
   "npmClient": "yarn",
   "useWorkspaces": true,
-<<<<<<< HEAD
-  "version": "1.71.0-next.111"
-=======
   "version": "1.71.0-next.119"
->>>>>>> a3fd70a2
 }