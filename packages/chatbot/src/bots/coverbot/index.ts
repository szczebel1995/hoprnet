import {getHOPRNodeAddressFromContent} from '../../utils/utils'
import Web3 from 'web3'
import {Bot} from '../bot'
import {IMessage} from '../../message/message'
import {TweetMessage, TweetState} from '../../lib/twitter/twitter'
//@TODO: Isolate these utilities to avoid importing the entire package
<<<<<<< HEAD
import { convertPubKeyFromB58String, u8aToHex } from '@hoprnet/hopr-utils'
import { Utils } from '@hoprnet/hopr-core-ethereum'
import type { Network } from '@hoprnet/hopr-ethereum/utils/networks'
import addresses from '@hoprnet/hopr-ethereum/chain/addresses'
=======
import {convertPubKeyFromB58String, u8aToHex} from '@hoprnet/hopr-utils'
import {Utils} from '@hoprnet/hopr-core-ethereum'
import {Networks, HOPR_CHANNELS} from '@hoprnet/hopr-core-ethereum/lib/ethereum/addresses'
>>>>>>> 5f1f5252
import {
  COVERBOT_DEBUG_MODE,
  COVERBOT_CHAIN_PROVIDER,
  COVERBOT_VERIFICATION_CYCLE_IN_MS,
  COVERBOT_XDAI_THRESHOLD,
  HOPR_ENVIRONMENT,
  COVERBOT_DEBUG_HOPR_ADDRESS,
} from '../../utils/env'
import db from './db'
import {BotCommands, NodeStates, ScoreRewards} from './state'
import {RELAY_VERIFICATION_CYCLE_IN_MS, RELAY_HOPR_REWARD} from './constants'
import {BotResponses, NodeStateResponses} from './responses'
import {BalancedHoprNode, HoprNode} from './coverbot'
import debug from 'debug'
import Core from '../../lib/hopr/core'

const log = debug('hopr-chatbot:coverbot')
const error = debug('hopr-chatbot:coverbot:error')
const {fromWei} = Web3.utils

const scoreDbRef = db.ref(`/${HOPR_ENVIRONMENT}/score`)
const stateDbRef = db.ref(`/${HOPR_ENVIRONMENT}/state`)

export class Coverbot implements Bot {
  node: Core
  initialBalance: string
  initialHoprBalance: string
  botName: string
  nativeAddress: string
  address: string
  timestamp: Date
  status: Map<string, NodeStates>
  tweets: Map<string, TweetMessage>
  twitterTimestamp: Date

  verifiedHoprNodes: Map<string, HoprNode>
  relayTimeouts: Map<string, NodeJS.Timeout>
  verificationTimeout: NodeJS.Timeout

  xdaiWeb3: Web3
  ethereumAddress: string
  chainId: number
  network: Network
  loadedDb: boolean

  constructor(
    {node, hoprBalance, balance}: BalancedHoprNode,
    nativeAddress: string,
    address: string,
    timestamp: Date,
    twitterTimestamp: Date,
  ) {
    this.node = node
    this.initialBalance = balance
    this.initialHoprBalance = hoprBalance
    this.address = address
    this.nativeAddress = nativeAddress
    this.timestamp = timestamp
    this.status = new Map<string, NodeStates>()
    this.tweets = new Map<string, TweetMessage>()
    this.twitterTimestamp = twitterTimestamp
    this.botName = '💰 Coverbot'
    this.loadedDb = false

    log(`- constructor | ${this.botName} has been added`)
    log(`- constructor | 🏠 HOPR Address: ${this.address}`)
    log(`- constructor | 🏡 Native Address: ${this.nativeAddress}`)
    log(`- constructor | ⛓ EVM Network: ${COVERBOT_CHAIN_PROVIDER}`)
    log(`- constructor | 📦 DB Environment: ${HOPR_ENVIRONMENT}`)
    log(`- constructor | 💸 Threshold: ${COVERBOT_XDAI_THRESHOLD}`)
    log(`- constructor | 💰 Native Balance: ${this.initialBalance}`)
    log(`- constructor | 💵 HOPR Balance: ${this.initialHoprBalance}`)
    log(`- constructor | 🐛 Debug Mode: ${COVERBOT_DEBUG_MODE}`)
    log(`- constructor | 👀 Verification Cycle: ${COVERBOT_VERIFICATION_CYCLE_IN_MS}`)
    log(`- constructor | 🔍 Relaying Cycle: ${RELAY_VERIFICATION_CYCLE_IN_MS}`)

    this.ethereumAddress = null
    this.chainId = null
    this.network = null

    this.xdaiWeb3 = new Web3(new Web3.providers.HttpProvider(COVERBOT_CHAIN_PROVIDER))
    this.verificationTimeout = setInterval(this._verificationCycle.bind(this), COVERBOT_VERIFICATION_CYCLE_IN_MS)

    this.verifiedHoprNodes = new Map<string, HoprNode>()
    this.relayTimeouts = new Map<string, NodeJS.Timeout>()
    this.loadData()
  }

  private async _getEthereumAddressFromHOPRAddress(hoprAddress: string): Promise<string> {
    const pubkey = await convertPubKeyFromB58String(hoprAddress)
    const ethereumAddress = u8aToHex(await Utils.pubKeyToAccountId(pubkey.marshal()))
    return ethereumAddress
  }

  private async _getEthereumAddressScore(ethereumAddress: string): Promise<number> {
    return new Promise((resolve, reject) => {
      scoreDbRef.child(ethereumAddress).once('value', (snapshot, error) => {
        if (error) return reject(error)
        return resolve(snapshot.val() || 0)
      })
    })
  }

  private async _setEthereumAddressScore(ethereumAddress: string, score: number): Promise<void> {
    return new Promise((resolve, reject) => {
      scoreDbRef.child(ethereumAddress).setWithPriority(score, -score, (error) => {
        if (error) return reject(error)
        return resolve()
      })
    })
  }

  private async loadData(): Promise<void> {
    log(`- loadData | Loading data from our Database`)
    return new Promise((resolve, reject) => {
      stateDbRef.once('value', (snapshot, error) => {
        if (error) return reject(error)
        if (!snapshot.exists()) {
          log(`- loadData | Database hasn’t been created`)
          return resolve()
        }
        const state = snapshot.val()
        const connected = state.connected || []
        log(`- loadData | Loaded ${connected.length} nodes from our Database`)
        this.verifiedHoprNodes = new Map<string, HoprNode>()
        connected.forEach((n) => this.verifiedHoprNodes.set(n.id, n))
        log(`- loadData | Updated ${Array.from(this.verifiedHoprNodes.values()).length} verified nodes in memory`)
        this.loadedDb = true
        return resolve()
      })
    })
  }

  protected async dumpData() {
    log(`- dumpData | Starting dumping data in Database`)
    //@TODO: Ideally we move this to a more suitable place.
    if (!this.ethereumAddress) {
      this.chainId = await Utils.getChainId(this.xdaiWeb3)
      this.network = Utils.getNetworkName(this.chainId) as Networks
      this.ethereumAddress = await this._getEthereumAddressFromHOPRAddress(this.address)
    }

    const connectedNodes = this.node.listConnectedPeers()
    log(`- loadData | Detected ${connectedNodes} in the network w/bootstrap servers ${this.node.getBootstrapServers()}`)

    const state = {
      connectedNodes,
      env: {
        COVERBOT_CHAIN_PROVIDER,
        COVERBOT_DEBUG_MODE,
        COVERBOT_VERIFICATION_CYCLE_IN_MS,
        COVERBOT_XDAI_THRESHOLD,
      },
      hoprCoverbotAddress: await this._getEthereumAddressFromHOPRAddress(this.address),
      hoprChannelContract: addresses[this.network].HoprChannels,
      address: this.address,
      balance: fromWei(await this.xdaiWeb3.eth.getBalance(this.ethereumAddress)),
      available: fromWei(await this.node.getHoprBalance()),
      locked: 0, //@TODO: Retrieve balances from open channels.
      connected: Array.from(this.verifiedHoprNodes.values()),
      refreshed: new Date().toISOString(),
    }

    return new Promise((resolve, reject) => {
      stateDbRef.set(state, (error) => {
        if (error) return reject(error)
        log(`- dumpData | Saved data in our Database at ${state.refreshed}`)
        return resolve()
      })
    })
  }

  protected _sendMessageFromBot(recipient, message, intermediatePeerIds = [], includeRecipient = true) {
    log(`- sendMessageFromBot | Sending ${intermediatePeerIds.length} hop message to ${recipient}`)
    log(`- sendMessageFromBot | Message: ${message}`)
    return this.node.send({
      peerId: recipient,
      payload: message,
      intermediatePeerIds,
      includeRecipient,
    })
  }

  protected async _verificationCycle() {
    if (!this.loadedDb) {
      await this.loadData()
    }

    log(`- verificationCycle | ${COVERBOT_VERIFICATION_CYCLE_IN_MS}ms has passed. Verifying nodes...`)
    COVERBOT_DEBUG_MODE && log(`- verificationCycle | DEBUG mode activated, looking for ${COVERBOT_DEBUG_HOPR_ADDRESS}`)

    await this.dumpData()

    const _verifiedNodes = Array.from(this.verifiedHoprNodes.values())
    const randomIndex = Math.floor(Math.random() * _verifiedNodes.length)
    const hoprNode: HoprNode = _verifiedNodes[randomIndex]

    if (!hoprNode) {
      log(`- verificationCycle | No node from our memory. Skipping...`)
      return
    }

    if (this.relayTimeouts.get(hoprNode.id)) {
      log(`- verificationCycle | Node ${hoprNode.id} selected is going through relaying. Skipping...`)
      return
    }

    try {
      log(`- verificationCycle | Verifying node process, looking for tweet ${hoprNode.tweetUrl}`)
      const tweet = new TweetMessage(hoprNode.tweetUrl)
      await tweet.fetch({mock: COVERBOT_DEBUG_MODE})
      const _hoprNodeAddress = tweet.getHOPRNode({mock: COVERBOT_DEBUG_MODE, hoprNode: COVERBOT_DEBUG_HOPR_ADDRESS})

      if (_hoprNodeAddress.length === 0) {
        log(`- verificationCycle | No node has been found from our tweet w/content ${tweet.content}`)
        // this.verifiedHoprNodes.delete(hoprNode.id)
        await this.dumpData()
      } else {
        this._sendMessageFromBot(_hoprNodeAddress, BotResponses[BotCommands.verify]).catch((err) => {
          error(`Trying to send ${BotCommands.verify} message to ${_hoprNodeAddress} failed.`)
        })
        /*
         * We switched from “send and forget” to “send and listen”
         * 1. We inmediately send a message to user, telling them we find them online.
         * 2. We use them as a relayer, expecting to get our message later.
         * 3. We save a timeout, to fail the node if the relayed package doesnt come back.
         * 4. We wait RELAY_VERIFICATION_CYCLE_IN_MS seconds for the relay to get back.
         *    4.1 If we don't get the message back before RELAY_VERIFICATION_CYCLE_IN_MS,
         *        then we remove the node from the verification table and redump data.
         *    4.2 If we DO get the message back, then we go and execute the payout function.
         */

        // 1.
        console.log(`Relaying node ${_hoprNodeAddress}, checking in ${RELAY_VERIFICATION_CYCLE_IN_MS}`)
        this._sendMessageFromBot(_hoprNodeAddress, NodeStateResponses[NodeStates.onlineNode]).catch((err) => {
          error(`Trying to send ${NodeStates.onlineNode} message to ${_hoprNodeAddress} failed.`)
        })

        // 2.
        this._sendMessageFromBot(this.address, ` Relaying package to ${_hoprNodeAddress}`, [_hoprNodeAddress]).catch(
          (err) => {
            error(`Trying to send RELAY message to ${_hoprNodeAddress} failed.`)
          },
        )

        // 3.
        this.relayTimeouts.set(
          _hoprNodeAddress,
          setTimeout(() => {
            // 4.1
            /*
             * The timeout passed, and we didn‘t get the message back.
             * 4.1.1 Internally log that this is the case.
             * 4.1.2 Let the node that we couldn't get our response back in time.
             * 4.1.3 Remove from timeout so they can try again somehow.
             * NB: DELETED BY PB AFTER CHAT 10/9 [4.1.4 Remove from our verified node and write to the database]
             */

            // 4.1.1
            console.log(`No response from ${_hoprNodeAddress}.`) // Removing as valid node.`)

            // 4.1.2
            this._sendMessageFromBot(_hoprNodeAddress, NodeStateResponses[NodeStates.relayingNodeFailed]).catch(
              (err) => {
                error(`Trying to send ${NodeStates.relayingNodeFailed} message to ${_hoprNodeAddress} failed.`)
              },
            )

            // 4.1.3
            this.relayTimeouts.delete(_hoprNodeAddress)

            // 4.1.4
            //this.verifiedHoprNodes.delete(_hoprNodeAddress)
            //this.dumpData()
          }, RELAY_VERIFICATION_CYCLE_IN_MS),
        )
      }
    } catch (err) {
      console.log('[ _verificationCycle ] Error caught - ', err)

      // Something failed. We better remove node and update.
      // @TODO: Clean this up, removed for now to ask users to try again.
      // this.verifiedHoprNodes.delete(hoprNode.id)
      // this.dumpData()
    }
  }

  protected async _verifyBalance(message: IMessage): Promise<[number, NodeStates]> {
    const pubkey = await convertPubKeyFromB58String(message.from)
    const nodeEthereumAddress = u8aToHex(await Utils.pubKeyToAccountId(pubkey.marshal()))
    const weiBalance = await this.xdaiWeb3.eth.getBalance(nodeEthereumAddress)
    const balance = +Web3.utils.fromWei(weiBalance)

    return balance >= COVERBOT_XDAI_THRESHOLD
      ? [balance, NodeStates.xdaiBalanceSucceeded]
      : [balance, NodeStates.xdaiBalanceFailed]
  }

  protected async _verifyTweet(message: IMessage): Promise<[TweetMessage, NodeStates]> {
    //@TODO: Catch error here.
    const tweet = new TweetMessage(message.text)
    this.tweets.set(message.from, tweet)

    await tweet.fetch({mock: COVERBOT_DEBUG_MODE})

    if (tweet.hasTag('hoprnetwork')) {
      tweet.status.hasTag = true
    }
    if (tweet.hasMention('hoprnet')) {
      tweet.status.hasMention = true
    }
    if (tweet.hasSameHOPRNode(message.from) || COVERBOT_DEBUG_MODE) {
      tweet.status.sameNode = true
    }

    COVERBOT_DEBUG_MODE && tweet.validateTweetStatus()

    return tweet.status.isValid()
      ? [tweet, NodeStates.tweetVerificationSucceeded]
      : [tweet, NodeStates.tweetVerificationFailed]
  }

  async handleMessage(message: IMessage) {
    log(`- handleMessage | ${this.botName} <- ${message.from}: ${message.text}`)

    if (message.from === this.address) {
      /*
       * We have done a succeful round trip!
       * 1. Lets avoid sending more messages to eternally loop
       *    messages across the network by returning within this if.
       * 2. Let's notify the user about the successful relay.
       * 3. Let's recover the timeout from our relayerTimeout
       *    and clear it before it removes the node.
       * 4. Let's pay the good node some sweet HOPR for being alive
       *    and relaying messages successfully.
       */
      const relayerAddress = getHOPRNodeAddressFromContent(message.text)

      // 2.
      log(`- handleMessage | Successful Relay: ${relayerAddress}`)
      this._sendMessageFromBot(relayerAddress, NodeStateResponses[NodeStates.relayingNodeSucceded]).catch((err) => {
        error(`Trying to send ${NodeStates.relayingNodeSucceded} message to ${relayerAddress} failed.`)
      })

      // 3.
      const relayerTimeout = this.relayTimeouts.get(relayerAddress)
      clearTimeout(relayerTimeout)
      this.relayTimeouts.delete(relayerAddress)

      // 4.
      const relayerEthereumAddress = await this._getEthereumAddressFromHOPRAddress(relayerAddress)
      const score = await this._getEthereumAddressScore(relayerEthereumAddress)
      const newScore = score + ScoreRewards.relayed

      await Promise.all([
        this._setEthereumAddressScore(relayerEthereumAddress, newScore),
        this.node.withdraw({currency: 'HOPR', recipient: relayerEthereumAddress, amount: `${RELAY_HOPR_REWARD}`}),
      ])
      console.log(`HOPR tokens sent to ${relayerAddress}`)
      this._sendMessageFromBot(relayerAddress, NodeStateResponses[NodeStates.verifiedNode])

      // 1.
      return
    }

    if (this.relayTimeouts.get(message.from)) {
      /*
       * There‘s a particular case where someone can send us a message while
       * we are trying to relay them a package. We'll skip the entire process
       * if this is the case, as the timeout will clear them out.
       *
       * 1. Detect if we have someone waiting for timeout (this if).
       * 2. If so, then quickly return them a message telling we are waiting.
       * 3. Return as to avoid going through the entire process again.
       *
       */

      // 2.
      this._sendMessageFromBot(message.from, NodeStateResponses[NodeStates.relayingNodeInProgress]).catch((err) => {
        error(`Trying to send ${NodeStates.relayingNodeInProgress} message to ${message.from} failed.`)
      })

      // 3.
      return
    }

    let tweet, nodeState
    if (message.text.match(/https:\/\/twitter.com.*?$/i)) {
      this._sendMessageFromBot(message.from, NodeStateResponses[NodeStates.tweetVerificationInProgress]).catch(
        (err) => {
          error(`Trying to send ${NodeStates.tweetVerificationFailed} message to ${message.from} failed.`)
        },
      )
      ;[tweet, nodeState] = await this._verifyTweet(message)
    } else {
      ;[tweet, nodeState] = [undefined, NodeStates.newUnverifiedNode]
    }

    switch (nodeState) {
      case NodeStates.newUnverifiedNode:
        this._sendMessageFromBot(message.from, NodeStateResponses[nodeState]).catch((err) => {
          error(`Trying to send ${nodeState} message to ${message.from} failed.`)
        })
        break
      case NodeStates.tweetVerificationFailed:
        this._sendMessageFromBot(
          message.from,
          NodeStateResponses[nodeState](this.tweets.get(message.from).status),
        ).catch((err) => {
          error(`Trying to send ${nodeState} message to ${message.from} failed.`)
        })
        break
      case NodeStates.tweetVerificationSucceeded:
        this._sendMessageFromBot(message.from, NodeStateResponses[nodeState]).catch((err) => {
          error(`Trying to send ${nodeState} message to ${message.from} failed.`)
        })
        const [balance, xDaiBalanceNodeState] = await this._verifyBalance(message)
        switch (xDaiBalanceNodeState) {
          case NodeStates.xdaiBalanceFailed:
            this._sendMessageFromBot(message.from, NodeStateResponses[xDaiBalanceNodeState](balance)).catch((err) => {
              error(`Trying to send ${xDaiBalanceNodeState} message to ${message.from} failed.`)
            })
            break
          case NodeStates.xdaiBalanceSucceeded: {
            const ethAddress = await this._getEthereumAddressFromHOPRAddress(message.from)

            this.verifiedHoprNodes.set(message.from, {
              id: message.from,
              tweetId: tweet.id,
              tweetUrl: tweet.url,
              address: ethAddress,
            })

            const score = await this._getEthereumAddressScore(ethAddress)
            if (score === 0) {
              await this._setEthereumAddressScore(ethAddress, ScoreRewards.verified)
            }

            this._sendMessageFromBot(message.from, NodeStateResponses[xDaiBalanceNodeState](balance)).catch((err) => {
              error(`Trying to send ${xDaiBalanceNodeState} message to ${message.from} failed.`)
            })
            break
          }
        }
        this._sendMessageFromBot(message.from, BotResponses[BotCommands.status](xDaiBalanceNodeState)).catch((err) => {
          error(`Trying to send ${BotCommands.status} message to ${message.from} failed.`)
        })
        break
    }
    this._sendMessageFromBot(message.from, BotResponses[BotCommands.status](nodeState)).catch((err) => {
      error(`Trying to send ${BotCommands.status} message to ${message.from} failed.`)
    })
  }
}<|MERGE_RESOLUTION|>--- conflicted
+++ resolved
@@ -1,19 +1,13 @@
-import {getHOPRNodeAddressFromContent} from '../../utils/utils'
+import { getHOPRNodeAddressFromContent } from '../../utils/utils'
 import Web3 from 'web3'
-import {Bot} from '../bot'
-import {IMessage} from '../../message/message'
-import {TweetMessage, TweetState} from '../../lib/twitter/twitter'
+import { Bot } from '../bot'
+import { IMessage } from '../../message/message'
+import { TweetMessage, TweetState } from '../../lib/twitter/twitter'
 //@TODO: Isolate these utilities to avoid importing the entire package
-<<<<<<< HEAD
 import { convertPubKeyFromB58String, u8aToHex } from '@hoprnet/hopr-utils'
 import { Utils } from '@hoprnet/hopr-core-ethereum'
 import type { Network } from '@hoprnet/hopr-ethereum/utils/networks'
 import addresses from '@hoprnet/hopr-ethereum/chain/addresses'
-=======
-import {convertPubKeyFromB58String, u8aToHex} from '@hoprnet/hopr-utils'
-import {Utils} from '@hoprnet/hopr-core-ethereum'
-import {Networks, HOPR_CHANNELS} from '@hoprnet/hopr-core-ethereum/lib/ethereum/addresses'
->>>>>>> 5f1f5252
 import {
   COVERBOT_DEBUG_MODE,
   COVERBOT_CHAIN_PROVIDER,
@@ -23,16 +17,16 @@
   COVERBOT_DEBUG_HOPR_ADDRESS,
 } from '../../utils/env'
 import db from './db'
-import {BotCommands, NodeStates, ScoreRewards} from './state'
-import {RELAY_VERIFICATION_CYCLE_IN_MS, RELAY_HOPR_REWARD} from './constants'
-import {BotResponses, NodeStateResponses} from './responses'
-import {BalancedHoprNode, HoprNode} from './coverbot'
+import { BotCommands, NodeStates, ScoreRewards } from './state'
+import { RELAY_VERIFICATION_CYCLE_IN_MS, RELAY_HOPR_REWARD } from './constants'
+import { BotResponses, NodeStateResponses } from './responses'
+import { BalancedHoprNode, HoprNode } from './coverbot'
 import debug from 'debug'
 import Core from '../../lib/hopr/core'
 
 const log = debug('hopr-chatbot:coverbot')
 const error = debug('hopr-chatbot:coverbot:error')
-const {fromWei} = Web3.utils
+const { fromWei } = Web3.utils
 
 const scoreDbRef = db.ref(`/${HOPR_ENVIRONMENT}/score`)
 const stateDbRef = db.ref(`/${HOPR_ENVIRONMENT}/state`)
@@ -60,7 +54,7 @@
   loadedDb: boolean
 
   constructor(
-    {node, hoprBalance, balance}: BalancedHoprNode,
+    { node, hoprBalance, balance }: BalancedHoprNode,
     nativeAddress: string,
     address: string,
     timestamp: Date,
@@ -152,7 +146,7 @@
     //@TODO: Ideally we move this to a more suitable place.
     if (!this.ethereumAddress) {
       this.chainId = await Utils.getChainId(this.xdaiWeb3)
-      this.network = Utils.getNetworkName(this.chainId) as Networks
+      this.network = Utils.getNetworkName(this.chainId) as Network
       this.ethereumAddress = await this._getEthereumAddressFromHOPRAddress(this.address)
     }
 
@@ -224,8 +218,8 @@
     try {
       log(`- verificationCycle | Verifying node process, looking for tweet ${hoprNode.tweetUrl}`)
       const tweet = new TweetMessage(hoprNode.tweetUrl)
-      await tweet.fetch({mock: COVERBOT_DEBUG_MODE})
-      const _hoprNodeAddress = tweet.getHOPRNode({mock: COVERBOT_DEBUG_MODE, hoprNode: COVERBOT_DEBUG_HOPR_ADDRESS})
+      await tweet.fetch({ mock: COVERBOT_DEBUG_MODE })
+      const _hoprNodeAddress = tweet.getHOPRNode({ mock: COVERBOT_DEBUG_MODE, hoprNode: COVERBOT_DEBUG_HOPR_ADDRESS })
 
       if (_hoprNodeAddress.length === 0) {
         log(`- verificationCycle | No node has been found from our tweet w/content ${tweet.content}`)
@@ -317,7 +311,7 @@
     const tweet = new TweetMessage(message.text)
     this.tweets.set(message.from, tweet)
 
-    await tweet.fetch({mock: COVERBOT_DEBUG_MODE})
+    await tweet.fetch({ mock: COVERBOT_DEBUG_MODE })
 
     if (tweet.hasTag('hoprnetwork')) {
       tweet.status.hasTag = true
@@ -370,7 +364,7 @@
 
       await Promise.all([
         this._setEthereumAddressScore(relayerEthereumAddress, newScore),
-        this.node.withdraw({currency: 'HOPR', recipient: relayerEthereumAddress, amount: `${RELAY_HOPR_REWARD}`}),
+        this.node.withdraw({ currency: 'HOPR', recipient: relayerEthereumAddress, amount: `${RELAY_HOPR_REWARD}` }),
       ])
       console.log(`HOPR tokens sent to ${relayerAddress}`)
       this._sendMessageFromBot(relayerAddress, NodeStateResponses[NodeStates.verifiedNode])
