import Web3 from 'web3'
import { Bot } from '../bot'
import { IMessage } from '../../message/message'
import { TweetMessage } from '../../lib/twitter/twitter'
import FirebaseDatabase from '../../lib/firebase/api'
//@TODO: Isolate these utilities to avoid importing the entire package
import { convertPubKeyFromB58String, u8aToHex } from '@hoprnet/hopr-utils'
import { Utils } from '@hoprnet/hopr-core-ethereum'
<<<<<<< HEAD
import type { Network } from '@hoprnet/hopr-ethereum/utils/networks'
import addresses from '@hoprnet/hopr-ethereum/chain/addresses'
=======
import { Networks } from '@hoprnet/hopr-core-ethereum/lib/ethereum/addresses'
>>>>>>> 0e82d553
import {
  COVERBOT_DEBUG_MODE,
  COVERBOT_CHAIN_PROVIDER,
  COVERBOT_VERIFICATION_CYCLE_IN_MS,
  COVERBOT_XDAI_THRESHOLD,
  COVERBOT_VERIFICATION_CYCLE_EXECUTE,
  HOPR_ENVIRONMENT,
  FIREBASE_DATABASE_URL,
} from '../../utils/env'
import { NodeStates, VerifyTweetStates } from './types/states'
import { RELAY_VERIFICATION_CYCLE_IN_MS } from './utils/constants'
import { BalancedHoprNode, HoprNode } from './types/coverbot'
import Core from '../../lib/hopr/core'
import Instruction from './classes/instruction'
import { BotCommands } from './types/commands'
import { verificatorReducer } from './reducers/verificatorReducer'
import debug from 'debug'
import { coverTrafficCycle } from './cycles/coverTrafficCycle'
import { statsReducer } from './reducers/statsReducer'
import { adminReducer } from './reducers/adminReducer'
import { rulesReducer } from './reducers/rulesReducer'
import { loadData, dumpData } from './data/data'
import { helpReducer } from './reducers/helpReducer'

const log = debug('hopr-chatbot:coverbot')
const error = debug('hopr-chatbot:coverbot:error')

export class Coverbot implements Bot {
  node: Core
  initialBalance: string
  initialHoprBalance: string
  botName: string
  nativeAddress: string
  address: string
  timestamp: Date
  status: Map<string, NodeStates>
  tweets: Map<string, TweetMessage>
  twitterTimestamp: Date
  database: FirebaseDatabase

  verifiedHoprNodes: Map<string, HoprNode>
  relayTimeouts: Map<string, NodeJS.Timeout>
  verificationTimeout: NodeJS.Timeout

  xdaiWeb3: Web3
  ethereumAddress: string
  chainId: number
  network: Network
  loadedDb: boolean

  constructor(
    { node, hoprBalance, balance }: BalancedHoprNode,
    nativeAddress: string,
    address: string,
    timestamp: Date,
    twitterTimestamp: Date,
  ) {
    this.node = node
    this.initialBalance = balance
    this.initialHoprBalance = hoprBalance
    this.address = address
    this.nativeAddress = nativeAddress
    this.timestamp = timestamp
    this.status = new Map<string, NodeStates>()
    this.tweets = new Map<string, TweetMessage>()
    this.twitterTimestamp = twitterTimestamp
    this.botName = '💰 Coverbot'
    this.loadedDb = false
    this.database = new FirebaseDatabase({ databaseUrl: FIREBASE_DATABASE_URL })

    log(`- constructor | ${this.botName} has been added`)
    log(`- constructor | 🏠 HOPR Address: ${this.address}`)
    log(`- constructor | 🏡 Native Address: ${this.nativeAddress}`)
    log(`- constructor | ⛓ EVM Network: ${COVERBOT_CHAIN_PROVIDER}`)
    log(`- constructor | 📦 Firebase Database URL: ${FIREBASE_DATABASE_URL}`)
    log(`- constructor | 📦 Root Schema for Firebase: ${HOPR_ENVIRONMENT}`)
    log(`- constructor | 💸 Threshold: ${COVERBOT_XDAI_THRESHOLD}`)
    log(`- constructor | 💰 Native Balance: ${this.initialBalance}`)
    log(`- constructor | 💵 HOPR Balance: ${this.initialHoprBalance}`)
    log(`- constructor | 🐛 Debug Mode: ${COVERBOT_DEBUG_MODE}`)
    log(`- constructor | ✅ Verification Engaged: ${COVERBOT_VERIFICATION_CYCLE_EXECUTE}`)
    log(`- constructor | 👀 Verification Cycle: ${COVERBOT_VERIFICATION_CYCLE_IN_MS}`)
    log(`- constructor | 🔍 Relaying Cycle: ${RELAY_VERIFICATION_CYCLE_IN_MS}`)

    this.ethereumAddress = null
    this.chainId = null
    this.network = null

    this.xdaiWeb3 = new Web3(new Web3.providers.HttpProvider(COVERBOT_CHAIN_PROVIDER))
    this.verificationTimeout =
      COVERBOT_VERIFICATION_CYCLE_EXECUTE &&
      setInterval(this._startCycles.bind(this), COVERBOT_VERIFICATION_CYCLE_IN_MS)

    this.verifiedHoprNodes = new Map<string, HoprNode>()
    this.relayTimeouts = new Map<string, NodeJS.Timeout>()
    this._loadData().catch((err) => error(`- constructor | Initial data load failed.`, err))
  }

  protected _loadData() {
    return loadData.call(this)
  }

  protected _dumpData() {
    return dumpData.call(this)
  }

  protected _startCycles() {
    coverTrafficCycle.call(this)
  }

<<<<<<< HEAD
  private async loadData(): Promise<void> {
    log(`- loadData | Loading data from our Database`)
    return new Promise((resolve, reject) => {
      stateDbRef.once('value', (snapshot, error) => {
        if (error) return reject(error)
        if (!snapshot.exists()) {
          log(`- loadData | Database hasn’t been created`)
          return resolve()
        }
        const state = snapshot.val()
        const connected = state.connected || []
        log(`- loadData | Loaded ${connected.length} nodes from our Database`)
        this.verifiedHoprNodes = new Map<string, HoprNode>()
        connected.forEach((n) => this.verifiedHoprNodes.set(n.id, n))
        log(`- loadData | Updated ${Array.from(this.verifiedHoprNodes.values()).length} verified nodes in memory`)
        this.loadedDb = true
        return resolve()
      })
    })
  }

  protected async dumpData() {
    log(`- dumpData | Starting dumping data in Database`)
    //@TODO: Ideally we move this to a more suitable place.
    if (!this.ethereumAddress) {
      this.chainId = await Utils.getChainId(this.xdaiWeb3)
      this.network = Utils.getNetworkName(this.chainId) as Network
      this.ethereumAddress = await this._getEthereumAddressFromHOPRAddress(this.address)
    }

    const connectedNodes = this.node.listConnectedPeers()
    log(`- loadData | Detected ${connectedNodes} in the network w/bootstrap servers ${this.node.getBootstrapServers()}`)

    const state = {
      connectedNodes,
      env: {
        COVERBOT_CHAIN_PROVIDER,
        COVERBOT_DEBUG_MODE,
        COVERBOT_VERIFICATION_CYCLE_IN_MS,
        COVERBOT_XDAI_THRESHOLD,
      },
      hoprCoverbotAddress: await this._getEthereumAddressFromHOPRAddress(this.address),
      hoprChannelContract: addresses[this.network].HoprChannels,
      address: this.address,
      balance: fromWei(await this.xdaiWeb3.eth.getBalance(this.ethereumAddress)),
      available: fromWei(await this.node.getHoprBalance()),
      locked: 0, //@TODO: Retrieve balances from open channels.
      connected: Array.from(this.verifiedHoprNodes.values()),
      refreshed: new Date().toISOString(),
    }

    return new Promise((resolve, reject) => {
      stateDbRef.set(state, (error) => {
        if (error) return reject(error)
        log(`- dumpData | Saved data in our Database at ${state.refreshed}`)
        return resolve()
      })
    })
  }

  protected _sendMessageFromBot(recipient, message, intermediatePeerIds = [], includeRecipient = true) {
=======
  protected _sendMessageFromBot(recipient: string, message: string, intermediatePeerIds = [], includeRecipient = true) {
>>>>>>> 0e82d553
    log(`- sendMessageFromBot | Sending ${intermediatePeerIds.length} hop message to ${recipient}`)
    log(`- sendMessageFromBot | Message: ${message}`)
    return this.node.send({
      peerId: recipient,
      payload: message,
      intermediatePeerIds,
      includeRecipient,
    })
  }

  protected async _verifyBalance(message: IMessage): Promise<[number, NodeStates]> {
    const pubkey = await convertPubKeyFromB58String(message.from)
    const nodeEthereumAddress = u8aToHex(await Utils.pubKeyToAccountId(pubkey.marshal()))
    const weiBalance = await this.xdaiWeb3.eth.getBalance(nodeEthereumAddress)
    const balance = +Web3.utils.fromWei(weiBalance)

    return balance >= COVERBOT_XDAI_THRESHOLD
      ? [balance, NodeStates.xdaiBalanceSucceeded]
      : [balance, NodeStates.xdaiBalanceFailed]
  }

  protected async _verifyTweet(message: IMessage): Promise<[TweetMessage, VerifyTweetStates]> {
    try {
      log(`- _verifyTweet | Obtained message: ${message}`)
      const tweet = new TweetMessage(message.text)
      log(`- _verifyTweet | Valid tweet with id ${tweet.id} and url ${tweet.url}. Proceeding to fetch content.`)
      await tweet.fetch({ mock: COVERBOT_DEBUG_MODE })
      log(`- _verifyTweet | Successfully fetch content for tweet created at ${tweet.created_at}`)
      this.tweets.set(message.from, tweet)
      log(`- _verifyTweet | Updated our tweets map. Now we have ${this.tweets.size} tweets in memory.`)
      log(`- _verifyTweet | Starting validation process for the tweet with id ${tweet.id}.`)
      if (tweet.hasTag('hoprnetwork')) {
        log(`- _verifyTweet | Tweet ${tweet.id} has tag #HOPRNetwork.`)
        tweet.status.hasTag = true
      }
      if (tweet.hasMention('hoprnet')) {
        log(`- _verifyTweet | Tweet ${tweet.id} has mentioned @hoprnet.`)
        tweet.status.hasMention = true
      }
      if (tweet.hasSameHOPRNode(message.from) || COVERBOT_DEBUG_MODE) {
        log(`- _verifyTweet | Tweet ${tweet.id} comes from the same node that is messaging me.`)
        tweet.status.sameNode = true
      }
      log(`- _verifyTweet | Completed validation process for the tweet with id ${tweet.id}.`)
      COVERBOT_DEBUG_MODE && log(`- _verifyTweet | DEBUG_MODE enabled, automatically validating tweet.`)
      COVERBOT_DEBUG_MODE && tweet.validateTweetStatus()
      const tweetIsValid = tweet.status.isValid()
      log(`- _verifyTweet | The tweet is considered ${tweetIsValid ? 'valid' : 'invalid'}. Returning result.`)
      return tweetIsValid
        ? [tweet, VerifyTweetStates.tweetVerificationSucceeded]
        : [tweet, VerifyTweetStates.tweetVerificationFailed]
    } catch (err) {
      error(`- _verifyTweet | Error when trying to verify tweet: ${message}`, err)
      return [undefined, VerifyTweetStates.tweetInvalid]
    }
  }

  async handleMessage(message: IMessage) {
    log(`- handleMessage | ${this.botName} <- ${message.from}: ${message.text}`)

    const instructionQueue = message.text.split(' ')
    const maybeCommand = instructionQueue.shift()

    try {
      const instructionWrapper = new Instruction(maybeCommand)
      while (instructionQueue.length > 0) {
        instructionWrapper.enterInput(instructionQueue.shift())
      }

      switch (instructionWrapper.command) {
        case BotCommands.verify: {
          log(`- handleMessage | ${BotCommands.verify} command received`)
          verificatorReducer.call(this, instructionWrapper, message)
          break
        }
        case BotCommands.stats: {
          log(`- handleMessage | ${BotCommands.stats} command received`)
          statsReducer.call(this, instructionWrapper, message)
          break
        }
        case BotCommands.admin: {
          log(`- handleMessage | ${BotCommands.admin} command received`)
          adminReducer.call(this, instructionWrapper, message)
          break
        }
        case BotCommands.rules: {
          log(`- handleMessage | ${BotCommands.rules} command received`)
          rulesReducer.call(this, message)
          break
        }

        default: {
          log(`- handleMessage | Command was not understood`)
          helpReducer.call(this, message)
          break
        }
      }
    } catch (err) {
      log(`- handleMessage | Instruction was not understood`)
      helpReducer.call(this, message)
      return
    }
  }
}<|MERGE_RESOLUTION|>--- conflicted
+++ resolved
@@ -6,12 +6,8 @@
 //@TODO: Isolate these utilities to avoid importing the entire package
 import { convertPubKeyFromB58String, u8aToHex } from '@hoprnet/hopr-utils'
 import { Utils } from '@hoprnet/hopr-core-ethereum'
-<<<<<<< HEAD
 import type { Network } from '@hoprnet/hopr-ethereum/utils/networks'
 import addresses from '@hoprnet/hopr-ethereum/chain/addresses'
-=======
-import { Networks } from '@hoprnet/hopr-core-ethereum/lib/ethereum/addresses'
->>>>>>> 0e82d553
 import {
   COVERBOT_DEBUG_MODE,
   COVERBOT_CHAIN_PROVIDER,
@@ -122,71 +118,7 @@
     coverTrafficCycle.call(this)
   }
 
-<<<<<<< HEAD
-  private async loadData(): Promise<void> {
-    log(`- loadData | Loading data from our Database`)
-    return new Promise((resolve, reject) => {
-      stateDbRef.once('value', (snapshot, error) => {
-        if (error) return reject(error)
-        if (!snapshot.exists()) {
-          log(`- loadData | Database hasn’t been created`)
-          return resolve()
-        }
-        const state = snapshot.val()
-        const connected = state.connected || []
-        log(`- loadData | Loaded ${connected.length} nodes from our Database`)
-        this.verifiedHoprNodes = new Map<string, HoprNode>()
-        connected.forEach((n) => this.verifiedHoprNodes.set(n.id, n))
-        log(`- loadData | Updated ${Array.from(this.verifiedHoprNodes.values()).length} verified nodes in memory`)
-        this.loadedDb = true
-        return resolve()
-      })
-    })
-  }
-
-  protected async dumpData() {
-    log(`- dumpData | Starting dumping data in Database`)
-    //@TODO: Ideally we move this to a more suitable place.
-    if (!this.ethereumAddress) {
-      this.chainId = await Utils.getChainId(this.xdaiWeb3)
-      this.network = Utils.getNetworkName(this.chainId) as Network
-      this.ethereumAddress = await this._getEthereumAddressFromHOPRAddress(this.address)
-    }
-
-    const connectedNodes = this.node.listConnectedPeers()
-    log(`- loadData | Detected ${connectedNodes} in the network w/bootstrap servers ${this.node.getBootstrapServers()}`)
-
-    const state = {
-      connectedNodes,
-      env: {
-        COVERBOT_CHAIN_PROVIDER,
-        COVERBOT_DEBUG_MODE,
-        COVERBOT_VERIFICATION_CYCLE_IN_MS,
-        COVERBOT_XDAI_THRESHOLD,
-      },
-      hoprCoverbotAddress: await this._getEthereumAddressFromHOPRAddress(this.address),
-      hoprChannelContract: addresses[this.network].HoprChannels,
-      address: this.address,
-      balance: fromWei(await this.xdaiWeb3.eth.getBalance(this.ethereumAddress)),
-      available: fromWei(await this.node.getHoprBalance()),
-      locked: 0, //@TODO: Retrieve balances from open channels.
-      connected: Array.from(this.verifiedHoprNodes.values()),
-      refreshed: new Date().toISOString(),
-    }
-
-    return new Promise((resolve, reject) => {
-      stateDbRef.set(state, (error) => {
-        if (error) return reject(error)
-        log(`- dumpData | Saved data in our Database at ${state.refreshed}`)
-        return resolve()
-      })
-    })
-  }
-
-  protected _sendMessageFromBot(recipient, message, intermediatePeerIds = [], includeRecipient = true) {
-=======
   protected _sendMessageFromBot(recipient: string, message: string, intermediatePeerIds = [], includeRecipient = true) {
->>>>>>> 0e82d553
     log(`- sendMessageFromBot | Sending ${intermediatePeerIds.length} hop message to ${recipient}`)
     log(`- sendMessageFromBot | Message: ${message}`)
     return this.node.send({
