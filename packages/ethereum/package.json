{
  "name": "@hoprnet/hopr-ethereum",
  "version": "1.83.0-next.40",
  "description": "On-chain logic for hoprnet.org",
  "repository": "https://github.com/hoprnet/hoprnet.git",
  "license": "GPL-3.0",
  "homepage": "https://hoprnet.org",
  "main": "./lib/index.js",
  "scripts": {
<<<<<<< HEAD
    "clean": "rimraf ./lib ./src/types ./tsconfig.tsbuildinfo ./tsconfig.hardhat.tsbuildinfo ./hardhat ./deployments/default/localhost",
    "build": "yarn clean && yarn build:sol:types && yarn build:tsc",
    "build:sol:types": "hardhat typechain",
=======
    "prepack": "rm -rf deployments/hardhat-localhost deployments/hardhat-localhost2",
    "clean": "rimraf ./lib && rimraf ./types && hardhat clean",
    "build": "yarn clean && yarn build:sol && yarn copy:types && yarn build:tsc",
    "build:sol": "hardhat compile",
>>>>>>> 4694c4fd
    "build:tsc": "tsc -p .",
    "fund": "hardhat fund",
    "faucet": "hardhat faucet",
    "accounts": "hardhat accounts",
    "network": "DEVELOPMENT=true hardhat node",
    "test": "hardhat test",
    "coverage": "hardhat coverage",
    "prepublishOnly": "yarn clean && yarn build:sol:types && tsc -p ./tsconfig.npm.json",
    "docs:generate": "yarn clean && yarn build:sol:types && typedoc",
    "docs:watch": "typedoc --watch"
  },
  "files": [
    "contracts",
    "deployments",
    "lib"
  ],
  "dependencies": {
    "@openzeppelin/contracts": "4.3.2",
    "@openzeppelin/contracts-v3-0-1": "npm:@openzeppelin/contracts@3.4.2"
  },
  "devDependencies": {
    "@ethersproject/wallet": "5.5.0",
    "@hoprnet/hopr-utils": "workspace:packages/utils",
    "@nomiclabs/hardhat-ethers": "2.0.2",
    "@nomiclabs/hardhat-etherscan": "2.1.7",
    "@nomiclabs/hardhat-solhint": "2.0.0",
    "@nomiclabs/hardhat-waffle": "2.0.1",
    "@typechain/ethers-v5": "7.2.0",
    "@typechain/hardhat": "3.0.0",
    "bn.js": "5.2.0",
    "chai": "4.3.4",
    "dotenv": "10.0.0",
    "ethereum-waffle": "3.4.0",
    "ethers": "5.5.1",
    "hardhat": "2.6.7",
    "hardhat-deploy": "0.9.4",
    "hardhat-gas-reporter": "1.0.4",
    "multiaddr": "10.0.1",
    "rimraf": "3.0.2",
    "solidity-coverage": "0.7.17",
    "ts-generator": "0.1.1",
    "ts-node": "10.4.0",
    "typechain": "6.0.2",
    "typedoc": "0.22.7",
    "typedoc-plugin-markdown": "3.11.3",
    "typescript": "4.4.4"
  },
  "engines": {
    "node": "16"
  },
  "stableVersion": "1.76.0-next.31"
}<|MERGE_RESOLUTION|>--- conflicted
+++ resolved
@@ -7,17 +7,12 @@
   "homepage": "https://hoprnet.org",
   "main": "./lib/index.js",
   "scripts": {
-<<<<<<< HEAD
     "clean": "rimraf ./lib ./src/types ./tsconfig.tsbuildinfo ./tsconfig.hardhat.tsbuildinfo ./hardhat ./deployments/default/localhost",
     "build": "yarn clean && yarn build:sol:types && yarn build:tsc",
+    "build:tsc": "tsc -p .",
+    "build:sol": "hardhat compile",
     "build:sol:types": "hardhat typechain",
-=======
     "prepack": "rm -rf deployments/hardhat-localhost deployments/hardhat-localhost2",
-    "clean": "rimraf ./lib && rimraf ./types && hardhat clean",
-    "build": "yarn clean && yarn build:sol && yarn copy:types && yarn build:tsc",
-    "build:sol": "hardhat compile",
->>>>>>> 4694c4fd
-    "build:tsc": "tsc -p .",
     "fund": "hardhat fund",
     "faucet": "hardhat faucet",
     "accounts": "hardhat accounts",
