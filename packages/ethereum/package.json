--- conflicted
+++ resolved
@@ -1,10 +1,6 @@
 {
   "name": "@hoprnet/hopr-ethereum",
-<<<<<<< HEAD
-  "version": "1.85.0-next.56",
-=======
-  "version": "1.85.29",
->>>>>>> c4eef5c3
+  "version": "1.86.0-next.0",
   "description": "On-chain logic for hoprnet.org",
   "repository": "https://github.com/hoprnet/hoprnet.git",
   "license": "GPL-3.0",
