{
  "name": "@hoprnet/hopr-ethereum",
<<<<<<< HEAD
  "version": "1.78.0-next.0",
=======
  "version": "1.77.0-next.20",
>>>>>>> a23fbed8
  "description": "On-chain logic for hoprnet.org",
  "repository": "https://github.com/hoprnet/hoprnet.git",
  "license": "GPL-3.0",
  "homepage": "https://hoprnet.org",
  "main": "./lib/index.js",
  "scripts": {
    "clean": "rimraf ./lib && rimraf ./types && hardhat clean",
    "build": "yarn clean && yarn build:sol && yarn build:tsc",
    "build:sol": "hardhat compile",
    "build:tsc": "tsc && cp -R ./types/*d.ts ./lib/types/",
    "fund": "hardhat fund",
    "faucet": "hardhat faucet",
    "network": "DEVELOPMENT=true hardhat node",
    "test": "hardhat test",
    "coverage": "hardhat coverage",
    "prepublishOnly": "yarn build",
    "docs:generate": "yarn clean && yarn build:sol && typedoc",
    "docs:watch": "typedoc --watch"
  },
  "files": [
    "contracts",
    "deployments",
    "lib",
    "!lib/test",
    "!**/*.test.ts",
    "!**/*.test.d.ts",
    "!**/*.test.js",
    "!**/*.test.js.map"
  ],
  "dependencies": {
    "@openzeppelin/contracts": "4.3.2",
    "@openzeppelin/contracts-v3-0-1": "npm:@openzeppelin/contracts@3.4.2"
  },
  "devDependencies": {
    "@ethersproject/wallet": "^5.4.0",
    "@hoprnet/hopr-utils": "workspace:packages/utils",
    "@nomiclabs/hardhat-ethers": "^2.0.2",
    "@nomiclabs/hardhat-etherscan": "^2.1.6",
    "@nomiclabs/hardhat-solhint": "^2.0.0",
    "@nomiclabs/hardhat-waffle": "^2.0.1",
    "@typechain/ethers-v5": "^7.0.1",
    "@typechain/hardhat": "2.3.0",
    "bn.js": "5.2.0",
    "chai": "^4.3.4",
    "dotenv": "^10.0.0",
    "ethereum-waffle": "^3.3.0",
    "ethers": "5.4.7",
    "hardhat": "^2.6.2",
    "hardhat-deploy": "^0.9.0",
    "hardhat-gas-reporter": "^1.0.4",
    "multiaddr": "^10.0.0",
    "rimraf": "^3.0.2",
    "solidity-coverage": "^0.7.17",
    "ts-generator": "^0.1.1",
    "ts-node": "^10.1.0",
    "typechain": "^5.1.2",
    "typedoc": "0.21.9",
    "typedoc-plugin-markdown": "3.10.4",
    "typescript": "4.4.3"
  },
  "engines": {
    "node": "16"
  },
  "stableVersion": "1.76.0-next.31"
}<|MERGE_RESOLUTION|>--- conflicted
+++ resolved
@@ -1,10 +1,6 @@
 {
   "name": "@hoprnet/hopr-ethereum",
-<<<<<<< HEAD
   "version": "1.78.0-next.0",
-=======
-  "version": "1.77.0-next.20",
->>>>>>> a23fbed8
   "description": "On-chain logic for hoprnet.org",
   "repository": "https://github.com/hoprnet/hoprnet.git",
   "license": "GPL-3.0",
