--- conflicted
+++ resolved
@@ -1,11 +1,5 @@
 {
-<<<<<<< HEAD
   "address": "0x9697a67237F87EEefFC4475EA90fB8ad8bF14d35",
-=======
-  "address": "0xDF0F0CC35a04595F78606F4731faE3A116eE4be0",
-  "transactionHash": "0x76a5f5bacc0eb146b7356c480d0576d462bbbcb153755a212ca529e486a6e494",
-  "blockNumber": 5409721,
->>>>>>> 310463dd
   "metadata": {
     "solcVersion": "0.8.3",
     "input": {
