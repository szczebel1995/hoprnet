--- conflicted
+++ resolved
@@ -1,11 +1,7 @@
 {
-<<<<<<< HEAD
-  "address": "0xdEfA7Cb973E3a41a53d47e6Fcc49C53075174182",
-=======
   "address": "0xfbB37eaC0d6eC8C47716A2614631092849F49E3c",
   "transactionHash": "0x6486e46101341709f9c3dbfd45b41242fbb93e3a0fb8351fdfffca2bd5a23f45",
   "blockNumber": 5571133,
->>>>>>> f3cbd332
   "metadata": {
     "solcVersion": "0.8.3",
     "input": {
