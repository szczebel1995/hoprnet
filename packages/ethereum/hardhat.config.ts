import type { HardhatRuntimeEnvironment, HardhatConfig, SolcUserConfig } from 'hardhat/types'
// load env variables
require('dotenv').config()
// load hardhat plugins
import '@nomiclabs/hardhat-ethers'
import '@nomiclabs/hardhat-solhint'
import '@nomiclabs/hardhat-waffle'
import 'hardhat-deploy'
import 'hardhat-gas-reporter'
import 'solidity-coverage'
import '@typechain/hardhat'
import { utils } from 'ethers'

// rest
<<<<<<< HEAD
import { HardhatUserConfig, task, types, extendEnvironment, extendConfig, subtask } from 'hardhat/config'
import { networks, NetworkTag } from './src/constants'
=======
import { task, types, extendEnvironment, extendConfig, subtask } from 'hardhat/config'
import type { HardhatUserConfig } from 'hardhat/types'
>>>>>>> 4694c4fd
import fs from 'fs'

const { DEPLOYER_WALLET_PRIVATE_KEY, ETHERSCAN_KEY, HOPR_ENVIRONMENT_ID } = process.env
import { expandVars } from '@hoprnet/hopr-utils'

const PROTOCOL_CONFIG = require('../core/protocol-config.json')

extendConfig((config: HardhatConfig) => {
  config.etherscan.apiKey = ETHERSCAN_KEY
})

extendEnvironment((hre: HardhatRuntimeEnvironment) => {
  hre.environment = HOPR_ENVIRONMENT_ID
})

// For reference on how the configuration is structured refer to:
//
// https://hardhat.org/hardhat-network/reference/#config
// https://github.com/wighawag/hardhat-deploy/blob/master/README.md
function networkToHardhatNetwork(name: String, input: any): any {
  let cfg: any = {
    chainId: input.chain_id,
    gasMultiplier: input.gas_multiplier,
    live: input.live,
    tags: input.tags,
    // used by hardhat-deploy
    saveDeployments: true,
    mining: undefined
  }

  if (input.gas) {
    const parsedGas = input.gas.split(' ')
    cfg.gasPrice = Number(utils.parseUnits(parsedGas[0], parsedGas[1]))
  }

  if (name !== 'hardhat') {
    try {
      cfg.url = expandVars(input.default_provider, process.env)
    } catch (_) {
      cfg.url = 'invalid_url'
    }
  }

  if (input.live) {
    cfg.accounts = DEPLOYER_WALLET_PRIVATE_KEY ? [DEPLOYER_WALLET_PRIVATE_KEY] : []
    cfg.companionNetworks = {}
  } else {
    cfg.mining = {
      auto: true, // every transaction will trigger a new block (without this deployments fail)
      interval: [1000, 3000] // mine new block every 1 - 3s
    }
  }
  return cfg
}

const networks = {}

for (const [networkId, network] of Object.entries(PROTOCOL_CONFIG.networks)) {
  const hardhatNetwork = networkToHardhatNetwork(networkId, network)
  networks[networkId] = hardhatNetwork
}

const hardhatConfig: HardhatUserConfig = {
  networks,
  namedAccounts: {
    deployer: 0
  },
  solidity: {
    compilers: ['0.8.9', '0.6.6', '0.4.24'].map<SolcUserConfig>((version) => ({
      version,
      settings: {
        optimizer: {
          enabled: true,
          runs: 200
        }
      }
    }))
  },
  paths: {
    sources: './contracts',
    tests: './test',
    cache: './hardhat/cache',
    artifacts: './hardhat/artifacts',
    // used by hardhat-deploy
    deployments: `./deployments/${HOPR_ENVIRONMENT_ID}`
  },
  typechain: {
    outDir: './src/types',
    target: 'ethers-v5'
  },
  gasReporter: {
    currency: 'USD',
    excludeContracts: ['mocks', 'utils/console.sol']
  }
}

const DEFAULT_IDENTITY_DIRECTORY = '/tmp'
const DEFAULT_FUND_AMOUNT = '1'

task('faucet', 'Faucets a local development HOPR node account with ETH and HOPR tokens', async (...args: any[]) =>
  (await import('./tasks/faucet')).default(args[0], args[1], args[2])
)
  .addOptionalParam<string>('address', 'HoprToken address', undefined, types.string)
  .addOptionalParam<string>('amount', 'Amount of HOPR to fund', DEFAULT_FUND_AMOUNT, types.string)
  .addFlag('useLocalIdentities', `Fund all identities stored in identity directory`)
  .addOptionalParam<string>(
    'password',
    `Password to decrypt identities stored in identity directory`,
    undefined,
    types.string
  )
  .addOptionalParam<string>(
    'identityDirectory',
    `Overwrite default identity directory, default ['/tmp']`,
    DEFAULT_IDENTITY_DIRECTORY,
    types.string
  )
  .addOptionalParam<string>('identityPrefix', `only use identity files with prefix`, undefined, types.string)

task('accounts', 'View unlocked accounts', async (...args: any[]) =>
  (await import('./tasks/getAccounts')).default(args[0], args[1], args[2])
)

function getSortedFiles(dependenciesGraph) {
  const tsort = require('tsort')
  const graph = tsort()

  const filesMap = {}
  const resolvedFiles = dependenciesGraph.getResolvedFiles()
  resolvedFiles.forEach((f) => (filesMap[f.sourceName] = f))

  for (const [from, deps] of dependenciesGraph.entries()) {
    for (const to of deps) {
      graph.add(to.sourceName, from.sourceName)
    }
  }

  const topologicalSortedNames = graph.sort()

  // If an entry has no dependency it won't be included in the graph, so we
  // add them and then dedup the array
  const withEntries = topologicalSortedNames.concat(resolvedFiles.map((f) => f.sourceName))

  const sortedNames = [...new Set(withEntries)]
  return sortedNames.map((n: number) => filesMap[n])
}

function getFileWithoutImports(resolvedFile) {
  const IMPORT_SOLIDITY_REGEX = /^\s*import(\s+)[\s\S]*?;\s*$/gm

  return resolvedFile.content.rawContent.replace(IMPORT_SOLIDITY_REGEX, '').trim()
}

subtask('flat:get-flattened-sources', 'Returns all contracts and their dependencies flattened')
  .addOptionalParam('files', undefined, undefined, types.any)
  .addOptionalParam('output', undefined, undefined, types.string)
  .setAction(async ({ files, output }, { run }) => {
    const dependencyGraph = await run('flat:get-dependency-graph', { files })
    console.log(dependencyGraph)

    let flattened = ''

    if (dependencyGraph.getResolvedFiles().length === 0) {
      return flattened
    }

    const sortedFiles = getSortedFiles(dependencyGraph)

    let isFirst = true
    for (const file of sortedFiles) {
      if (!isFirst) {
        flattened += '\n'
      }
      flattened += `// File ${file.getVersionedName()}\n`
      flattened += `${getFileWithoutImports(file)}\n`

      isFirst = false
    }

    // Remove every line started with "// SPDX-License-Identifier:"
    flattened = flattened.replace(/SPDX-License-Identifier:/gm, 'License-Identifier:')

    flattened = `// SPDX-License-Identifier: MIXED\n\n${flattened}`

    // Remove every line started with "pragma experimental ABIEncoderV2;" except the first one
    flattened = flattened.replace(
      /pragma experimental ABIEncoderV2;\n/gm,
      (
        (i) => (m) =>
          !i++ ? m : ''
      )(0)
    )

    flattened = flattened.trim()
    if (output) {
      console.log('Writing to', output)
      fs.writeFileSync(output, flattened)
      return ''
    }
    return flattened
  })

subtask('flat:get-dependency-graph')
  .addOptionalParam('files', undefined, undefined, types.any)
  .setAction(async ({ files }, { run }) => {
    const sourcePaths =
      files === undefined ? await run('compile:solidity:get-source-paths') : files.map((f) => fs.realpathSync(f))

    const sourceNames = await run('compile:solidity:get-source-names', {
      sourcePaths
    })

    const dependencyGraph = await run('compile:solidity:get-dependency-graph', { sourceNames })

    return dependencyGraph
  })

task('flat', 'Flattens and prints contracts and their dependencies')
  .addOptionalVariadicPositionalParam('files', 'The files to flatten', undefined, types.inputFile)
  .addOptionalParam('output', 'Specify the output file', undefined, types.string)
  .setAction(async ({ files, output }, { run }) => {
    console.log(
      await run('flat:get-flattened-sources', {
        files,
        output
      })
    )
  })

export default hardhatConfig<|MERGE_RESOLUTION|>--- conflicted
+++ resolved
@@ -1,4 +1,4 @@
-import type { HardhatRuntimeEnvironment, HardhatConfig, SolcUserConfig } from 'hardhat/types'
+import type { HardhatRuntimeEnvironment, HardhatConfig, SolcUserConfig, HardhatUserConfig } from 'hardhat/types'
 // load env variables
 require('dotenv').config()
 // load hardhat plugins
@@ -12,14 +12,8 @@
 import { utils } from 'ethers'
 
 // rest
-<<<<<<< HEAD
-import { HardhatUserConfig, task, types, extendEnvironment, extendConfig, subtask } from 'hardhat/config'
-import { networks, NetworkTag } from './src/constants'
-=======
 import { task, types, extendEnvironment, extendConfig, subtask } from 'hardhat/config'
-import type { HardhatUserConfig } from 'hardhat/types'
->>>>>>> 4694c4fd
-import fs from 'fs'
+import { writeFileSync, realpathSync } from 'fs'
 
 const { DEPLOYER_WALLET_PRIVATE_KEY, ETHERSCAN_KEY, HOPR_ENVIRONMENT_ID } = process.env
 import { expandVars } from '@hoprnet/hopr-utils'
@@ -215,7 +209,7 @@
     flattened = flattened.trim()
     if (output) {
       console.log('Writing to', output)
-      fs.writeFileSync(output, flattened)
+      writeFileSync(output, flattened)
       return ''
     }
     return flattened
@@ -225,7 +219,7 @@
   .addOptionalParam('files', undefined, undefined, types.any)
   .setAction(async ({ files }, { run }) => {
     const sourcePaths =
-      files === undefined ? await run('compile:solidity:get-source-paths') : files.map((f) => fs.realpathSync(f))
+      files === undefined ? await run('compile:solidity:get-source-paths') : files.map((f: string) => realpathSync(f))
 
     const sourceNames = await run('compile:solidity:get-source-names', {
       sourcePaths
