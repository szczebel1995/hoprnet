import type HoprCoreConnector from '@hoprnet/hopr-core-connector-interface'
import { Channel as ChannelInstance, ChannelStatus } from '@hoprnet/hopr-core-connector-interface'
import type Hopr from '@hoprnet/hopr-core'
import type PeerId from 'peer-id'
import type { AutoCompleteResult } from './abstractCommand'
import chalk from 'chalk'
import { pubKeyToPeerId } from '@hoprnet/hopr-core/lib/utils'
import { AbstractCommand } from './abstractCommand'
import { checkPeerIdInput, styleValue } from '../utils'

export default class CloseChannel extends AbstractCommand {
  constructor(public node: Hopr<HoprCoreConnector>) {
    super()
  }

  public name() {
    return 'close'
  }

  public help() {
    return 'Close an open channel'
  }

  async execute(query?: string): Promise<string | void> {
    if (query == null) {
      return styleValue(`Invalid arguments. Expected 'close <peerId>'. Received '${query}'`, 'failure')
    }

    let peerId: PeerId
    try {
      peerId = await checkPeerIdInput(query)
    } catch (err) {
      return styleValue(err.message, 'failure')
    }

    try {
      const { status, receipt } = await this.node.closeChannel(peerId)

<<<<<<< HEAD
      if (status === ChannelStatus.PENDING) {
        return `${chalk.green(`Closing channel, receipt: ${styleValue(receipt, 'hash')}`)}.`
=======
      if (status === 'PENDING') {
        return `${chalk.green(`Closing channel. Receipt: ${styleValue(receipt, 'hash')}`)}.`
>>>>>>> c488613d
      } else {
        return `${chalk.green(
          `Initiated channel closure, the channel must remain open for at least 2 minutes. Please send the close command again once the cool-off has passed. Receipt: ${styleValue(
            receipt,
            'hash'
          )}`
        )}.`
      }
    } catch (err) {
      return styleValue(err.message, 'failure')
    }
  }

  async autocomplete(query: string = '', line: string = ''): Promise<AutoCompleteResult> {
    let peerIdStrings: string[]
    try {
      peerIdStrings = await this.node.paymentChannels.channel.getAll(
        async (channel: ChannelInstance) => (await pubKeyToPeerId(await channel.offChainCounterparty)).toB58String(),
        async (peerIdPromises: Promise<string>[]) => {
          return await Promise.all(peerIdPromises)
        }
      )
    } catch (err) {
      console.log(styleValue(err.message), 'failure')
      return [[], line]
    }

    if (peerIdStrings != null && peerIdStrings.length < 1) {
      console.log(styleValue(`\nCannot find any open channels to close.`), 'failure')
      return [[''], line]
    }

    const hits = query ? peerIdStrings.filter((peerId: string) => peerId.startsWith(query)) : peerIdStrings
    return [hits.length ? hits.map((str: string) => `close ${str}`) : ['close'], line]
  }
}<|MERGE_RESOLUTION|>--- conflicted
+++ resolved
@@ -36,13 +36,8 @@
     try {
       const { status, receipt } = await this.node.closeChannel(peerId)
 
-<<<<<<< HEAD
       if (status === ChannelStatus.PENDING) {
-        return `${chalk.green(`Closing channel, receipt: ${styleValue(receipt, 'hash')}`)}.`
-=======
-      if (status === 'PENDING') {
         return `${chalk.green(`Closing channel. Receipt: ${styleValue(receipt, 'hash')}`)}.`
->>>>>>> c488613d
       } else {
         return `${chalk.green(
           `Initiated channel closure, the channel must remain open for at least 2 minutes. Please send the close command again once the cool-off has passed. Receipt: ${styleValue(
