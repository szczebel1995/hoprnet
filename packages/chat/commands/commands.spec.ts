import * as root from '../index'
import assert from 'assert'
// @ts-ignore
import sinon from 'sinon'
const mod = root.commands

const assertMatch = (test: any, pattern: RegExp) => {
  assert(test.match(pattern), `should match ${pattern}`)
}

<<<<<<< HEAD
let mockNode = sinon.fake() 
=======
let mockNode = sinon.fake()
>>>>>>> 221a5a6b

describe('Commands', () => {
  it('can import commands', () => {
    assert(mod)
  })

  it('can construct Commands object', () => {
    assert(mod.Commands)
    let cmds = new mod.Commands(mockNode)
    assert(cmds)
  })

  it('responds to nonsense commands', async () => {
    assert(mod.Commands)
    let cmds = new mod.Commands(mockNode)
    assertMatch(await cmds.execute('not-a-real-command'), /unknown command/i)
  })

  it('ping', async () => {
    mockNode.bootstrapServers = []
    mockNode.ping = sinon.fake.returns({ info: '', latency: 10 })
    let mockPeerId = '16Uiu2HAkyXRaL7fKu4qcjaKuo4WXizrpK63Ltd6kG2tH6oSV58AW'
    let cmds = new mod.Commands(mockNode)
    assertMatch(await cmds.execute(`ping  ${mockPeerId}`), /pong/i)
    assert(mockNode.ping.calledOnce)
  })

  it('version', async () => {
    let cmds = new mod.Commands(mockNode)
<<<<<<< HEAD
    assertMatch(await cmds.execute('version'), /hopr-core/)  
=======
    assertMatch(await cmds.execute('version'), /hopr-core/)
>>>>>>> 221a5a6b
  })

  it('crawl', async () => {
    mockNode.getConnectedPeers = () => []
    mockNode.crawl = sinon.fake.returns({ contacted: [] })

    let cmds = new mod.Commands(mockNode)
    assertMatch(await cmds.execute('crawl'), /Crawled network, contacted/)
  })

  it('help', async () => {
    let mockNode: any = sinon.fake()
    let cmds = new mod.Commands(mockNode)
    assertMatch(await cmds.execute('help'), /help/)
  })

  /* DISABLED as broken in monorepo. TODO fix
  it('listConnectors', async() => {
    let mockNode: any = sinon.fake()
    let cmds = new mod.Commands(mockNode)
    assert(await cmds.execute('listConnectors')).toMatch(/ethereum/)
  })
  */

  it('myAddress', async () => {
<<<<<<< HEAD
    let mockNode = sinon.fake() 
    mockNode.paymentChannels = sinon.fake()
    mockNode.paymentChannels.constants = sinon.fake()
    mockNode.paymentChannels.utils = sinon.fake()
    mockNode.paymentChannels.utils.pubKeyToAccountId = sinon.fake.returns('') 
=======
    let mockNode = sinon.fake()
    mockNode.paymentChannels = sinon.fake()
    mockNode.paymentChannels.constants = sinon.fake()
    mockNode.paymentChannels.utils = sinon.fake()
    mockNode.paymentChannels.utils.pubKeyToAccountId = sinon.fake.returns('')
>>>>>>> 221a5a6b
    mockNode.paymentChannels.constants.CHAIN_NAME = '2CHAINZ'
    mockNode.getId = sinon.fake.returns({
      toB58String: sinon.fake(),
      pubKey: { marshal: sinon.fake() }
    })
    let cmds = new mod.Commands(mockNode)
    assertMatch(await cmds.execute('myAddress'), /HOPR/)
  })

  it('send message', async () => {
    mockNode.sendMessage = sinon.fake()
    let cmds = new mod.Commands(mockNode)
    await cmds.execute('send 16Uiu2HAmAJStiomwq27Kkvtat8KiEHLBSnAkkKCqZmLYKVLtkiB7 Hello, world')
    assert(mockNode.sendMessage.calledOnce)
    assertMatch(await cmds.execute('send unknown-alias Hello, world'), /invalid/i)
  })

  it('autocomplete sendmessage', async () => {
    let mockNode: any = sinon.fake()
    mockNode.sendMessage = sinon.fake()
    mockNode.bootstrapServers = []
    mockNode.getConnectedPeers = () => [{ toB58String: () => '16Uiu2HAmAJStiomwq27Kkvtat8KiEHLBSnAkkKCqZmLYKVLtkiB7' }]

    let cmds = new mod.Commands(mockNode)
    assertMatch((await cmds.autocomplete('send 16Ui'))[0][0], /send 16U/)
    assert((await cmds.autocomplete('send foo'))[0][0] == '')

    await cmds.execute('alias 16Uiu2HAmAJStiomwq27Kkvtat8KiEHLBSnAkkKCqZmLYKVLtkiB7 test')

    assert((await cmds.autocomplete('send t'))[0][0] == 'send test')
  })

  it('multisend', async () => {
    let seq = 0
    let mockNode = sinon.fake()
    mockNode.sendMessage = sinon.fake()

    let mockReadline = sinon.fake()
    mockReadline.write = sinon.fake()
    mockReadline.pause = sinon.fake()
    mockReadline.resume = sinon.fake()

    mockReadline.question = sinon.fake((question: any, resolve: any) => {
      assert(question == 'send >', 'question matches')
      if (seq == 0) {
        resolve('hello')
        seq++
      } else {
        assert(mockNode.sendMessage.calledOnce)
        resolve('quit')
      }
    })

    let cmds = new mod.Commands(mockNode, mockReadline)
    await cmds.execute('alias 16Uiu2HAmQDFS8a4Bj5PGaTqQLME5SZTRNikz9nUPT3G4T6YL9o7V test2')
    await cmds.execute('multisend test2')
    assert(mockReadline.question.calledTwice, 'called once')
  })

  it('withdraw', async () => {
    let mockNode: any = sinon.fake()
    mockNode.paymentChannels = sinon.fake()
    mockNode.paymentChannels.types = sinon.fake()
    mockNode.paymentChannels.types.Balance = sinon.fake()
    mockNode.paymentChannels.types.NativeBalance = sinon.fake()
    mockNode.paymentChannels.withdraw = sinon.fake()

    let cmds = new mod.Commands(mockNode)
    assertMatch((await cmds.autocomplete('withdraw'))[0][0], /amount \(ETH, HOPR\)/)

    await cmds.execute('withdraw 0x123 native 1')
    assert(mockNode.paymentChannels.withdraw.calledOnce)
  })

  it('settings', async () => {
    let mockNode: any = sinon.fake()
    let cmds = new mod.Commands(mockNode)

    let ir = await cmds.execute('settings')
    assertMatch(ir, /includeRecipient/)
    assertMatch(ir, /routing/)
  })

  it('settings includeRecipient', async () => {
    let mockNode: any = sinon.fake()
    let cmds = new mod.Commands(mockNode)

    let ir = await cmds.execute('settings includeRecipient')
    assertMatch(ir, /false/)
    await cmds.execute('settings includeRecipient true')
    ir = await cmds.execute('settings includeRecipient')
    assertMatch(ir, /true/)
    await cmds.execute('settings includeRecipient false')
    ir = await cmds.execute('settings includeRecipient')
    assertMatch(ir, /false/)
  })

  it('settings routing', async () => {
    let mockNode: any = sinon.fake()
    let cmds = new mod.Commands(mockNode)

    let ir = await cmds.execute('settings routing')
    assertMatch(ir, /direct/)
    await cmds.execute('settings routing manual')
    ir = await cmds.execute('settings routing')
    assertMatch(ir, /manual/)
    await cmds.execute('settings routing direct')
    ir = await cmds.execute('settings routing')
    assertMatch(ir, /direct/)
  })

  it('alias addresses', async () => {
    let mockNode: any = sinon.fake()
    mockNode.sendMessage = sinon.fake()
    let cmds = new mod.Commands(mockNode)

    let aliases = await cmds.execute('alias')
    assertMatch(aliases, /No aliases found./)

    await cmds.execute('alias 16Uiu2HAmQDFS8a4Bj5PGaTqQLME5SZTRNikz9nUPT3G4T6YL9o7V test')

    aliases = await cmds.execute('alias')
    assertMatch(aliases, /test/)
    await cmds.execute('send test Hello, world')
    assert(mockNode.sendMessage.calledOnce)
  })
})<|MERGE_RESOLUTION|>--- conflicted
+++ resolved
@@ -8,11 +8,7 @@
   assert(test.match(pattern), `should match ${pattern}`)
 }
 
-<<<<<<< HEAD
-let mockNode = sinon.fake() 
-=======
 let mockNode = sinon.fake()
->>>>>>> 221a5a6b
 
 describe('Commands', () => {
   it('can import commands', () => {
@@ -42,11 +38,7 @@
 
   it('version', async () => {
     let cmds = new mod.Commands(mockNode)
-<<<<<<< HEAD
-    assertMatch(await cmds.execute('version'), /hopr-core/)  
-=======
     assertMatch(await cmds.execute('version'), /hopr-core/)
->>>>>>> 221a5a6b
   })
 
   it('crawl', async () => {
@@ -72,19 +64,11 @@
   */
 
   it('myAddress', async () => {
-<<<<<<< HEAD
-    let mockNode = sinon.fake() 
-    mockNode.paymentChannels = sinon.fake()
-    mockNode.paymentChannels.constants = sinon.fake()
-    mockNode.paymentChannels.utils = sinon.fake()
-    mockNode.paymentChannels.utils.pubKeyToAccountId = sinon.fake.returns('') 
-=======
     let mockNode = sinon.fake()
     mockNode.paymentChannels = sinon.fake()
     mockNode.paymentChannels.constants = sinon.fake()
     mockNode.paymentChannels.utils = sinon.fake()
     mockNode.paymentChannels.utils.pubKeyToAccountId = sinon.fake.returns('')
->>>>>>> 221a5a6b
     mockNode.paymentChannels.constants.CHAIN_NAME = '2CHAINZ'
     mockNode.getId = sinon.fake.returns({
       toB58String: sinon.fake(),
