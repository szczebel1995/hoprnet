import type HoprCoreConnector from '@hoprnet/hopr-core-connector-interface'
import type Hopr from '@hoprnet/hopr-core'
import { pubKeyToPeerId } from '@hoprnet/hopr-core/lib/utils'
import { moveDecimalPoint, u8aToHex } from '@hoprnet/hopr-utils'
import chalk from 'chalk'
import { AbstractCommand } from './abstractCommand'
import { getPaddingLength, styleValue } from '../utils'

export default class ListOpenChannels extends AbstractCommand {
  constructor(public node: Hopr<HoprCoreConnector>) {
    super()
  }

  public name() {
    return 'openChannels'
  }

  public help() {
    return 'Lists your currently open channels'
  }

  private generateOutput(id: string, myBalance: string, totalBalance: string, peerId: string, status: string): string {
    const { NativeBalance, Balance } = this.node.paymentChannels.types
    const toDisplay = [
      ['Channel', styleValue(id, 'hash')],
      ['CounterParty', peerId ? styleValue(peerId, 'peerId') : chalk.gray('pre-opened')],
<<<<<<< HEAD
      [ 'Status', styleValue(status, 'highlight')],
      ['Total Balance', `${styleValue(totalBalance, 'number')} ${NativeBalance.SYMBOL}`],
      ['My Balance', `${styleValue(myBalance, 'number')} ${NativeBalance.SYMBOL}`]
=======
      ['Status', styleValue(status, 'highlight')],
      ['Total Balance', `${styleValue(totalBalance, 'number')}  ${Balance.SYMBOL}`],
      ['My Balance', `${styleValue(myBalance, 'number')} ${Balance.SYMBOL}`]
>>>>>>> d5ca1fd4
    ]
    const paddingLength = getPaddingLength(toDisplay.map((o) => o[0]))
    return toDisplay.map((o) => `${o[0].padEnd(paddingLength)}:  ${o[1]}`).join('\n')
  }

  /**
   * Lists all channels that we have with other nodes. Triggered from the CLI.
   */
  async execute(): Promise<string | void> {
    try {
      const channels = await this.node.getAllOpenChannels()
      const { utils, types } = this.node.paymentChannels
      const result: string[] = []

      for (const channel of channels) {
        const id = u8aToHex(await channel.channelId)
        const status = await channel.status

        if (!channel.counterparty) {
          // Skip channels with no counterparty re #398
          continue
        }

        if (status === 'UNINITIALISED') {
          // Skip uninitialized channels re #398
          continue
        }

        const [offChainCounterparty, balance, balance_a] = await Promise.all([
          channel.offChainCounterparty,
          channel.balance,
          channel.balance_a
        ])

        const selfIsPartyA = utils.isPartyA(
          await this.node.paymentChannels.account.address,
          await utils.pubKeyToAccountId(channel.counterparty)
        )
        const totalBalance = moveDecimalPoint(balance.toString(), types.Balance.DECIMALS * -1)
        const myBalance = moveDecimalPoint(
          selfIsPartyA ? balance_a.toString() : balance.sub(balance_a).toString(),
          types.Balance.DECIMALS * -1
        )
        const peerId = (await pubKeyToPeerId(offChainCounterparty)).toB58String()

        result.push(this.generateOutput(id, myBalance, totalBalance, peerId, status))
      }
      if (result.length === 0) {
        return `\nNo open channels found.`
      }
      return result.join('\n\n')
    } catch (err) {
      return styleValue(err.message, 'failure')
    }
  }
}<|MERGE_RESOLUTION|>--- conflicted
+++ resolved
@@ -24,15 +24,9 @@
     const toDisplay = [
       ['Channel', styleValue(id, 'hash')],
       ['CounterParty', peerId ? styleValue(peerId, 'peerId') : chalk.gray('pre-opened')],
-<<<<<<< HEAD
       [ 'Status', styleValue(status, 'highlight')],
       ['Total Balance', `${styleValue(totalBalance, 'number')} ${NativeBalance.SYMBOL}`],
       ['My Balance', `${styleValue(myBalance, 'number')} ${NativeBalance.SYMBOL}`]
-=======
-      ['Status', styleValue(status, 'highlight')],
-      ['Total Balance', `${styleValue(totalBalance, 'number')}  ${Balance.SYMBOL}`],
-      ['My Balance', `${styleValue(myBalance, 'number')} ${Balance.SYMBOL}`]
->>>>>>> d5ca1fd4
     ]
     const paddingLength = getPaddingLength(toDisplay.map((o) => o[0]))
     return toDisplay.map((o) => `${o[0].padEnd(paddingLength)}:  ${o[1]}`).join('\n')
