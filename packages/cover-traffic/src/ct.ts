import type { HoprOptions, ChannelsToOpen, ChannelsToClose } from '@hoprnet/hopr-core'
import Hopr, { SaneDefaults } from '@hoprnet/hopr-core'
import BN from 'bn.js'
import { BigNumber } from 'bignumber.js'
import { PublicKey, HoprDB, ChannelEntry } from '@hoprnet/hopr-utils'
import { createChainWrapper, Indexer, CONFIRMATIONS, INDEXER_BLOCK_RANGE } from '@hoprnet/hopr-core-ethereum'
import type PeerId from 'peer-id'

const CHANNELS_PER_COVER_TRAFFIC_NODE = 5
const CHANNEL_STAKE = new BN('1000')
const MINIMUM_STAKE_BEFORE_CLOSURE = new BN('0')

const options: HoprOptions = {
  //provider: 'wss://still-patient-forest.xdai.quiknode.pro/f0cdbd6455c0b3aea8512fc9e7d161c1c0abf66a/',
// provider: 'https://eth-goerli.gateway.pokt.network/v1/6021a2b6928ff9002e6c7f2f',
  provider: 'wss://goerli.infura.io/ws/v3/51d4d972f30c4d92b61f2b3898fccaf6',
  createDbIfNotExist: true,
  password: '',
  forceCreateDB: true,
  announce: false
}

export const addBN = (a: BN, b: BN): BN => a.add(b)
export const sqrtBN = (a: BN): BN => new BN(new BigNumber(a.toString()).squareRoot().toString())
export const findChannelsFrom = (p: PublicKey): ChannelEntry[] =>
  Object.values(STATE.channels).filter((c: ChannelEntry) => c.source.eq(p))
export const totalChannelBalanceFor = (p: PublicKey): BN =>
  findChannelsFrom(p)
    .map((c) => c.balance.toBN())
    .reduce(addBN, new BN('0'))

export const importance = (p: PublicKey): BN =>
  findChannelsFrom(p)
    .map((c: ChannelEntry) =>
      sqrtBN(totalChannelBalanceFor(p).mul(c.balance.toBN()).mul(totalChannelBalanceFor(c.destination)))
    )
    .reduce(addBN, new BN('0'))

export const findChannel = (src: PublicKey, dest: PublicKey): ChannelEntry =>
  Object.values(STATE.channels).find((c: ChannelEntry) => c.source.eq(src) && c.destination.eq(dest))
export const getNode = (b58String: string): PeerData => STATE.nodes[b58String]

export const weightedRandomChoice = (): PublicKey => {
  if (Object.keys(STATE.nodes).length == 0) {
    throw new Error('no nodes to pick from')
  }
  const weights: Record<string, BN> = {}
  let total = new BN('0')
  Object.values(STATE.nodes).forEach((p) => {
    weights[p.pub.toHex()] = importance(p.pub)
    total = total.add(weights[p.pub.toHex()])
  })

  const ind = Math.random()
  let interval = total.muln(ind)
  for (let node of Object.keys(weights)) {
    interval = interval.sub(weights[node])
    if (interval.lte(new BN('0'))) {
      return PublicKey.fromString(node)
    }
  }
  throw new Error('wtf')
}

class CoverTrafficStrategy extends SaneDefaults {
  name = 'covertraffic'
  constructor(private update: (State) => void, private selfPub: PublicKey) {
    super()
  }

  async tick(
    _balance: BN,
    _n: ChannelEntry[],
    currentChannels: ChannelEntry[],
    _peers: any,
    _getRandomChannel: () => Promise<ChannelEntry>
  ): Promise<[ChannelsToOpen[], ChannelsToClose[]]> {
    const toOpen = []
    const toClose = []

<<<<<<< HEAD
    currentChannels.forEach(curr => {
      if (curr.balance.toBN().lte(MINIMUM_STAKE_BEFORE_CLOSURE)){
        toClose.push(curr.destination)
=======
    STATE.ctChannels.forEach((dest) => {
      const c = findChannel(this.selfPub, dest)
      if (c.balance.toBN().lte(MINIMUM_STAKE_BEFORE_CLOSURE)) {
        toClose.push(dest)
>>>>>>> 0c861a1b
      }
    })

    if (currentChannels.length < CHANNELS_PER_COVER_TRAFFIC_NODE && Object.keys(STATE.nodes).length > 0) {
      const c = weightedRandomChoice()
      if (!currentChannels.find((x) => x.destination.eq(c)) && !c.eq(this.selfPub)) {
        toOpen.push([c, CHANNEL_STAKE])
      }
    }

    STATE.ctChannels = currentChannels.map(c => c.destination)
                                      .concat(toOpen.map(o =>o[0]))
                                      .concat(toClose)
    STATE.log.push(`strategy tick, open:${toOpen.map(p => p[0].toHex()).join(',')}, close: ${toClose.map(p=>p.toHex()).join(',')}`)
    this.update(STATE)
    return [toOpen, toClose]
  }
}

type PeerData = {
  id: any //PeerId,
  pub: PublicKey
  multiaddrs: any
}
export type State = {
  nodes: Record<string, PeerData>
  channels: Record<string, ChannelEntry>
  log: string[]
  ctChannels: PublicKey[]
}

const STATE: State = {
  nodes: {},
  channels: {},
  log: [],
  ctChannels: []
}

// Otherwise we get a mess
process.on('unhandledRejection', (_reason, promise) => {
  STATE.log.push('uncaught exception in promise' + promise)
});

export async function main(update: (State) => void, peerId: PeerId) {
  const selfPub = PublicKey.fromPeerId(peerId)
  const selfAddr = selfPub.toAddress()

  const onChannelUpdate = (newChannel) => {
    STATE.channels[newChannel.getId().toHex()] = newChannel
    update(STATE)
  }

  const peerUpdate = (peer) => {
    STATE.nodes[peer.id.toB58String()] = {
      id: peer.id,
      multiaddrs: peer.multiaddrs,
      pub: PublicKey.fromPeerId(peer.id)
    }
    update(STATE)
  }

  const db = new HoprDB(
    PublicKey.fromPrivKey(peerId.privKey.marshal()).toAddress(),
    options.createDbIfNotExist,
    'cover-traffic',
    options.dbPath,
    options.forceCreateDB
  )

  const chain = await createChainWrapper(options.provider, peerId.privKey.marshal())
  await chain.waitUntilReady()
  const indexer = new Indexer(chain.getGenesisBlock(), db, chain, CONFIRMATIONS, INDEXER_BLOCK_RANGE)
  indexer.on('channel-update', onChannelUpdate)
  indexer.on('peer', peerUpdate)
  STATE.log.push('indexing...')
  update(STATE)
  await indexer.start()
  STATE.log.push('done')
  update(STATE)
  STATE.log.push('creating a node...')
  update(STATE)
  const node = new Hopr(peerId, options)
  STATE.log.push('waiting for node to be funded ...')
  update(STATE)
  await node.waitForFunds()
  STATE.log.push('starting node ...')
  update(STATE)
  await node.start()
  STATE.log.push('node is running')
  const channels = await node.getChannelsFrom(selfAddr)
  channels.forEach((c) => STATE.ctChannels.push(c.destination))
  update(STATE)
  node.setChannelStrategy(new CoverTrafficStrategy(update, selfPub))
}<|MERGE_RESOLUTION|>--- conflicted
+++ resolved
@@ -78,16 +78,9 @@
     const toOpen = []
     const toClose = []
 
-<<<<<<< HEAD
     currentChannels.forEach(curr => {
       if (curr.balance.toBN().lte(MINIMUM_STAKE_BEFORE_CLOSURE)){
         toClose.push(curr.destination)
-=======
-    STATE.ctChannels.forEach((dest) => {
-      const c = findChannel(this.selfPub, dest)
-      if (c.balance.toBN().lte(MINIMUM_STAKE_BEFORE_CLOSURE)) {
-        toClose.push(dest)
->>>>>>> 0c861a1b
       }
     })
 
@@ -101,7 +94,7 @@
     STATE.ctChannels = currentChannels.map(c => c.destination)
                                       .concat(toOpen.map(o =>o[0]))
                                       .concat(toClose)
-    STATE.log.push(`strategy tick, open:${toOpen.map(p => p[0].toHex()).join(',')}, close: ${toClose.map(p=>p.toHex()).join(',')}`)
+    STATE.log.push(`strategy tick, open:${toOpen.map(p => p[0].toPeerId().toB58String()).join(',')}, close: ${toClose.map(p=>p.toPeerId().toB58String()).join(',')}`)
     this.update(STATE)
     return [toOpen, toClose]
   }
