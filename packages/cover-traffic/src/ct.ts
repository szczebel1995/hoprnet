--- conflicted
+++ resolved
@@ -62,19 +62,11 @@
   throw new Error('wtf')
 }
 
-<<<<<<< HEAD
 const log = (...args:String[]) => {
   STATE.log.push(args.join(' '))
 }
 
 export const sendCTMessage = async (startNode: PublicKey, selfPub: PublicKey, sendMessage: (path: PublicKey[]) => Promise<void>): Promise<boolean> => {
-=======
-export const sendCTMessage = async (
-  startNode: PublicKey,
-  selfPub: PublicKey,
-  sendMessage: (path: PublicKey[]) => Promise<void>
-): Promise<boolean> => {
->>>>>>> 3e3edb34
   const weight = (edge: ChannelEntry): BN => importance(edge.destination)
   let path
   try {
@@ -98,11 +90,7 @@
     )
     path.forEach((p) => STATE.ctSent[p.toB58String()].forwardAttempts++)
     path.push(selfPub) // destination is always self.
-<<<<<<< HEAD
     log('SEND ' + path.map(pub => pub.toB58String()).join(','))
-=======
-    STATE.log.push('SEND ' + path.map((pub) => pub.toB58String()).join(','))
->>>>>>> 3e3edb34
   } catch (e) {
     // could not find path
     log('Could not find path - ' + startNode.toPeerId().toB58String())
@@ -159,26 +147,14 @@
       .map((c) => c.destination)
       .concat(toOpen.map((o) => o[0]))
       .concat(toClose)
-<<<<<<< HEAD
 
     await Promise.all(STATE.ctChannels.map(async (dest) => {
       const channel = findChannel(this.selfPub, dest) 
       if (channel.status == ChannelStatus.Open) {
-=======
-    STATE.log.push(
-      `strategy tick: balance:${balance.toString()} open:${toOpen
-        .map((p) => p[0].toPeerId().toB58String())
-        .join(',')} close: ${toClose.map((p) => p.toPeerId().toB58String()).join(',')}`.replace('\n', ', ')
-    )
-
-    await Promise.all(
-      STATE.ctChannels.map(async (dest) => {
->>>>>>> 3e3edb34
         const success = await sendCTMessage(dest, this.selfPub, async (path: PublicKey[]) => {
           await this.node.sendMessage(new Uint8Array(1), dest.toPeerId(), path)
         })
         if (!success) {
-<<<<<<< HEAD
           toClose.push(dest);
         }
       }
@@ -192,12 +168,6 @@
         .join(',')}`
     ).replace('\n', ', '))
 
-=======
-          toClose.push(dest)
-        }
-      })
-    )
->>>>>>> 3e3edb34
     this.update(STATE)
     return [toOpen, toClose]
   }
