import blessed from 'blessed'
import contrib from 'blessed-contrib'
import { main, State, findChannelsFrom, importance, totalChannelBalanceFor, findChannel, getNode } from './ct'
import { privKeyToPeerId } from '@hoprnet/hopr-utils'
import { PublicKey } from '@hoprnet/hopr-utils'
import { BigNumber } from 'bignumber.js'

function setupDashboard(selfPub: PublicKey) {
  const screen = blessed.screen()
  const grid = new contrib.grid({ rows: 4, cols: 4, screen: screen })
  screen.key(['escape', 'q', 'C-c'], function () {
    return process.exit(0)
  })

  const table = grid.set(0, 0, 3, 2, contrib.table, {
    fg: 'white',
    label: 'Nodes',
    keys: true,
    interactive: true,
    border: { type: 'line', fg: 'cyan' },
    columnSpacing: 2,
    columnWidth: [55, 12, 6, 12] /*in chars*/
  } as any)
  table.focus()

  const inspect = grid.set(0, 2, 2, 2, contrib.table, {
    fg: 'white',
    label: 'Selected',
    keys: false,
    interactive: false,
    border: { type: 'line', fg: 'cyan' },
    columnSpacing: 2, //in chars
    columnWidth: [6, 90] /*in chars*/
  } as any)

  const logs = grid.set(3, 0, 1, 4, contrib.log, { label: 'logs' })

  const ctChan = grid.set(2, 2, 1, 2, contrib.table, {
    label: 'Cover Traffic channels',
    columnWidth: [60, 20]
  })

  table.rows.on('select item', (item) => {
    const id = item.content.split(' ')[0].trim()
    const node = getNode(id)
    if (node) {
      const data = [
        ['id', node.id.toB58String()],
        ['pubkey', node.pub.toHex()],
        ['addr', node.pub.toAddress().toHex()],
        ['ma', node.multiaddrs.map((x) => x.toString()).join(',')]
      ]
      findChannelsFrom(node.pub).forEach((c, i) => {
        data.push([
          'ch.' + i,
          c.destination.toPeerId().toB58String() + ' ' + c.balance.toFormattedString() + ' - ' + c.status
        ])
      })

      inspect.setData({ headers: ['', ''], data })
    }
  })

  screen.render()

  const update = (state: State) => {
    table.setData({
      headers: ['ID', 'Importance', '#Chans', 'Tot.Stk'],
      data: Object.values(state.nodes)
        .sort((a: any, b: any) => importance(b.pub).cmp(importance(a.pub)))
        .map((p) => [
          p.id.toB58String(),
          new BigNumber(importance(p.pub).toString()).toPrecision(4, 0),
          findChannelsFrom(p.pub).length,
          new BigNumber(totalChannelBalanceFor(p.pub).toString()).toPrecision(4, 0)
        ])
    })

    var l
    while ((l = state.log.pop())) {
      logs.log(l)
    }

    ctChan.setData({
      headers: ['Dest', 'Status'],
      data: state.ctChannels.map((p: PublicKey) => {
        const chan = findChannel(selfPub, p)
        let status
        if (chan) {
          status = chan.status.toString()
        } else {
          status = 'UNKNOWN'
        }
        return [p.toPeerId().toB58String(), status]
      })
    })

    screen.render()
  }
  return update
}

<<<<<<< HEAD

=======
>>>>>>> 0c861a1b
const priv = process.argv[2]
const peerId = privKeyToPeerId(priv)
const selfPub = PublicKey.fromPeerId(peerId)
const update = setupDashboard(selfPub)
main(update, peerId)<|MERGE_RESOLUTION|>--- conflicted
+++ resolved
@@ -100,10 +100,6 @@
   return update
 }
 
-<<<<<<< HEAD
-
-=======
->>>>>>> 0c861a1b
 const priv = process.argv[2]
 const peerId = privKeyToPeerId(priv)
 const selfPub = PublicKey.fromPeerId(peerId)
