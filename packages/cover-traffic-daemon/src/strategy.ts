--- conflicted
+++ resolved
@@ -117,16 +117,12 @@
           log('channel is stalled in WAITING_FOR_COMMITMENT, closing', openChannel.destination.toB58String())
           toClose.push(openChannel.destination)
         } else {
-<<<<<<< HEAD
-          log('Unknown error in sending traffic')
-=======
           log(
             `Unknown error in sending traffic. Channel is ${channel.status}; openChannel is ${JSON.stringify({
               ...openChannel,
               destination: openChannel.destination.toB58String()
             })}`
           )
->>>>>>> 00809924
         }
       }
     } else {
