--- conflicted
+++ resolved
@@ -45,14 +45,8 @@
     "web3-eth-contract": "^1.3.3"
   },
   "devDependencies": {
-<<<<<<< HEAD
     "@hoprnet/hopr-demo-seeds": "1.71.0-next.37",
     "@hoprnet/hopr-testing": "1.71.0-next.37",
-=======
-    "@hoprnet/hopr-core-connector-interface": "1.71.0-next.38",
-    "@hoprnet/hopr-demo-seeds": "1.71.0-next.38",
-    "@hoprnet/hopr-testing": "1.71.0-next.38",
->>>>>>> 9cec360d
     "@types/debug": "^4.1.5",
     "@types/keccak": "^3.0.1",
     "@types/levelup": "^4.3.0",
