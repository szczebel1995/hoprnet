{
  "name": "@hoprnet/hopr-core-ethereum",
  "version": "1.55.0-next.0",
  "description": "",
  "repository": "https://github.com/hoprnet/hoprnet.git",
  "homepage": "https://hoprnet.org",
  "license": "LGPL-3.0-only",
  "types": "lib/index.d.ts",
  "main": "lib/index.js",
  "scripts": {
    "clean": "rimraf ./lib",
    "test": "mocha --exit",
    "dev": "yarn clean && yarn build:types && tsc -w",
    "build:types": "typechain --target web3-v1 --outDir './src/tsc/web3' '../../node_modules/@hoprnet/hopr-ethereum/chain/abis/*.json'",
    "build": "yarn clean && yarn build:types && mkdir -p ./lib/tsc/web3 && cp -R ./src/tsc/web3 ./lib/tsc/web3 && tsc",
    "prepublishOnly": "yarn build"
  },
  "files": [
    "lib/",
    "!*.spec.ts",
    "!*.spec.d.ts",
    "!*.spec.js",
    "!*.spec.js.map"
  ],
  "engines": {
    "node": "12",
    "yarn": "1"
  },
  "dependencies": {
<<<<<<< HEAD
    "@hoprnet/hopr-core-connector-interface": "1.54.0-next.42",
    "@hoprnet/hopr-ethereum": "1.54.0-next.42",
    "@hoprnet/hopr-utils": "1.54.0-next.42",
=======
    "@hoprnet/hopr-ethereum": "1.55.0-next.0",
    "@hoprnet/hopr-utils": "1.55.0-next.0",
>>>>>>> 00636712
    "bn.js": "^5.1.2",
    "chalk": "^4.1.0",
    "debug": "^4.1.1",
    "heap-js": "^2.1.2",
    "keccak": "^3.0.0",
    "secp256k1": "^4.0.2",
    "web3": "^1.2.11",
    "web3-core": "^1.2.11",
    "web3-core-helpers": "^1.2.11",
    "web3-core-subscriptions": "^1.2.11",
    "web3-eth": "^1.2.11",
    "web3-eth-contract": "^1.2.11"
  },
  "devDependencies": {
<<<<<<< HEAD
    "@hoprnet/hopr-demo-seeds": "1.54.0-next.42",
    "@hoprnet/hopr-testing": "1.54.0-next.42",
=======
    "@hoprnet/hopr-core-connector-interface": "1.55.0-next.0",
    "@hoprnet/hopr-demo-seeds": "1.55.0-next.0",
    "@hoprnet/hopr-testing": "1.55.0-next.0",
>>>>>>> 00636712
    "@types/debug": "^4.1.5",
    "@types/keccak": "^3.0.1",
    "@types/levelup": "^4.3.0",
    "@types/memdown": "^3.0.0",
    "@types/mocha": "^8.0.3",
    "@types/node": "^12.12.8",
    "@types/secp256k1": "^4.0.1",
    "it-pipe": "^1.1.0",
    "levelup": "^4.4.0",
    "memdown": "^5.1.0",
    "mocha": "^8.0.1",
    "rimraf": "^3.0.2",
    "ts-generator": "^0.1.1",
    "ts-node": "^9.0.0",
    "typechain": "^4.0.0",
    "typechain-target-web3-v1": "^1.0.4",
    "typescript": "^4.0"
  },
  "mocha": {
    "extension": [
      "ts"
    ],
    "spec": "src/**/*.spec.ts",
    "require": [
      "ts-node/register"
    ]
  },
  "publishConfig": {
    "access": "public"
  }
}<|MERGE_RESOLUTION|>--- conflicted
+++ resolved
@@ -27,14 +27,9 @@
     "yarn": "1"
   },
   "dependencies": {
-<<<<<<< HEAD
     "@hoprnet/hopr-core-connector-interface": "1.54.0-next.42",
-    "@hoprnet/hopr-ethereum": "1.54.0-next.42",
-    "@hoprnet/hopr-utils": "1.54.0-next.42",
-=======
     "@hoprnet/hopr-ethereum": "1.55.0-next.0",
     "@hoprnet/hopr-utils": "1.55.0-next.0",
->>>>>>> 00636712
     "bn.js": "^5.1.2",
     "chalk": "^4.1.0",
     "debug": "^4.1.1",
@@ -49,14 +44,8 @@
     "web3-eth-contract": "^1.2.11"
   },
   "devDependencies": {
-<<<<<<< HEAD
-    "@hoprnet/hopr-demo-seeds": "1.54.0-next.42",
-    "@hoprnet/hopr-testing": "1.54.0-next.42",
-=======
-    "@hoprnet/hopr-core-connector-interface": "1.55.0-next.0",
     "@hoprnet/hopr-demo-seeds": "1.55.0-next.0",
     "@hoprnet/hopr-testing": "1.55.0-next.0",
->>>>>>> 00636712
     "@types/debug": "^4.1.5",
     "@types/keccak": "^3.0.1",
     "@types/levelup": "^4.3.0",
