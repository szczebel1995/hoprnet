{
  "name": "@hoprnet/hopr-core-ethereum",
<<<<<<< HEAD
  "version": "1.74.0-next.40",
=======
  "version": "1.74.1",
>>>>>>> 7a959522
  "description": "",
  "repository": "https://github.com/hoprnet/hoprnet.git",
  "homepage": "https://hoprnet.org",
  "license": "GPL-3.0",
  "types": "lib/index.d.ts",
  "main": "lib/index.js",
  "scripts": {
    "clean": "rimraf ./lib",
    "test": "mocha --exit",
    "dev": "yarn clean && tsc -w",
    "build": "yarn clean && tsc",
    "prepublishOnly": "yarn build",
    "docs:generate": "yarn typedoc",
    "docs:watch": "yarn typedoc --watch"
  },
  "engines": {
    "node": "14",
    "yarn": "1"
  },
  "files": [
    "lib",
    "!**/*.spec.ts",
    "!**/*.spec.d.ts",
    "!**/*.spec.js",
    "!**/*.spec.js.map"
  ],
  "dependencies": {
<<<<<<< HEAD
    "@hoprnet/hopr-ethereum": "1.74.0-next.40",
    "@hoprnet/hopr-utils": "1.74.0-next.40",
=======
    "@hoprnet/hopr-ethereum": "1.74.1",
    "@hoprnet/hopr-utils": "1.74.1",
>>>>>>> 7a959522
    "async-mutex": "^0.3.0",
    "bn.js": "^5.1.2",
    "chalk": "^4.1.0",
    "debug": "^4.3.1",
    "ethers": "^5.2.0",
    "heap-js": "^2.1.2",
    "multiaddr": "^9.0.1",
    "peer-id": "0.14.8",
    "secp256k1": "^4.0.2"
  },
  "devDependencies": {
    "@types/debug": "^4.1.5",
    "@types/levelup": "^4.3.0",
    "@types/memdown": "^3.0.0",
    "@types/mocha": "^8.2.0",
    "@types/node": "14.14.35",
    "@types/secp256k1": "^4.0.2",
    "@types/sinon": "^10.0.0",
    "chai": "^4.3.4",
    "chai-as-promised": "^7.1.1",
    "it-pipe": "^1.1.0",
    "levelup": "^5.0.0",
    "memdown": "^6.0.0",
    "mocha": "^9.0.0",
    "p-defer": "^3.0.0",
    "rimraf": "^3.0.2",
    "sinon": "^11.0.0",
    "ts-generator": "^0.1.1",
    "ts-node": "^10.1.0",
    "typedoc": "0.21.2",
    "typedoc-plugin-markdown": "3.10.2",
    "typescript": "4.3.5"
  },
  "mocha": {
    "extension": [
      "ts"
    ],
    "spec": "**/*.spec.ts",
    "require": [
      "ts-node/register"
    ]
  },
  "publishConfig": {
    "access": "public"
  }
}<|MERGE_RESOLUTION|>--- conflicted
+++ resolved
@@ -1,10 +1,6 @@
 {
   "name": "@hoprnet/hopr-core-ethereum",
-<<<<<<< HEAD
-  "version": "1.74.0-next.40",
-=======
   "version": "1.74.1",
->>>>>>> 7a959522
   "description": "",
   "repository": "https://github.com/hoprnet/hoprnet.git",
   "homepage": "https://hoprnet.org",
@@ -32,13 +28,8 @@
     "!**/*.spec.js.map"
   ],
   "dependencies": {
-<<<<<<< HEAD
-    "@hoprnet/hopr-ethereum": "1.74.0-next.40",
-    "@hoprnet/hopr-utils": "1.74.0-next.40",
-=======
     "@hoprnet/hopr-ethereum": "1.74.1",
     "@hoprnet/hopr-utils": "1.74.1",
->>>>>>> 7a959522
     "async-mutex": "^0.3.0",
     "bn.js": "^5.1.2",
     "chalk": "^4.1.0",
