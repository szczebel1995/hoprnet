--- conflicted
+++ resolved
@@ -1,10 +1,6 @@
 {
   "name": "@hoprnet/hopr-core-ethereum",
-<<<<<<< HEAD
-  "version": "1.73.0-next.41",
-=======
-  "version": "1.73.6",
->>>>>>> 52dba1c2
+  "version": "1.74.0-next.0",
   "description": "",
   "repository": "https://github.com/hoprnet/hoprnet.git",
   "homepage": "https://hoprnet.org",
@@ -32,13 +28,8 @@
     "!**/*.spec.js.map"
   ],
   "dependencies": {
-<<<<<<< HEAD
-    "@hoprnet/hopr-ethereum": "1.73.0-next.41",
-    "@hoprnet/hopr-utils": "1.73.0-next.41",
-=======
-    "@hoprnet/hopr-ethereum": "1.73.6",
-    "@hoprnet/hopr-utils": "1.73.6",
->>>>>>> 52dba1c2
+    "@hoprnet/hopr-ethereum": "1.74.0-next.0",
+    "@hoprnet/hopr-utils": "1.74.0-next.0",
     "async-mutex": "^0.3.0",
     "bn.js": "^5.1.2",
     "chalk": "^4.1.0",
