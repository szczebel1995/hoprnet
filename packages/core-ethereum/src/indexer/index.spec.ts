<<<<<<< HEAD
import { providers as Providers, Wallet } from 'ethers'
import type { HoprChannels, HoprToken } from '@hoprnet/hopr-ethereum'
import type { ChannelEventNames, Event } from './types'
import type { ChainWrapper } from '../ethereum'
=======
import { BigNumber } from 'ethers'
>>>>>>> 889aac00
import assert from 'assert'
import { ChannelEntry, Hash, ChannelStatus, defer } from '@hoprnet/hopr-utils'

import { expectAccountsToBeEqual, expectChannelsToBeEqual } from './fixtures'
import * as fixtures from './fixtures'
<<<<<<< HEAD
import { PARTY_A, PARTY_B, UNIT_TEST_MAX_CONFIRMATIONS } from '../fixtures'
import { BigNumber } from 'ethers'

const txRequest = {
  to: fixtures.ACCOUNT_B.address,
  data: '0x0',
  value: 0,
  nonce: 0,
  gasPrice: 1
}

const createProviderMock = (ops: { latestBlockNumber?: number } = {}) => {
  let latestBlockNumber = ops.latestBlockNumber ?? 0

  const provider = new EventEmitter() as unknown as Providers.WebSocketProvider
  provider.getBlockNumber = async (): Promise<number> => latestBlockNumber

  return {
    provider,
    newBlock() {
      latestBlockNumber++
      provider.emit('block', latestBlockNumber)
    }
  }
}

const createHoprChannelsMock = (ops: { pastEvents?: Event<ChannelEventNames>[] } = {}) => {
  const pastEvents = ops.pastEvents ?? []
  const channels: any = {}
  const pubkeys: any = {}

  const handleEvent = (ev) => {
    if (ev.event == 'ChannelUpdated') {
      const updateEvent = ev as Event<'ChannelUpdated'>

      const eventChannelId = generateChannelId(
        Address.fromString(updateEvent.args.source),
        Address.fromString(updateEvent.args.destination)
      )
      channels[eventChannelId.toHex()] = updateEvent.args.newState
    } else if (ev.event == 'Announce') {
      pubkeys[ev.args.account] = ev.args.multiaddr
    } else {
      //throw new Error("MISSING EV HANDLER IN TEST")
    }
  }

  class FakeChannels extends EventEmitter {
    async channels(channelId: string) {
      for (let ev of pastEvents) {
        handleEvent(ev)
      }
      return channels[channelId]
    }

    async bumpChannel(_counterparty: string, _comm: string) {
      let newEvent = {
        event: 'ChannelUpdated',
        transactionHash: '',
        blockNumber: 3,
        transactionIndex: 0,
        logIndex: 0,
        args: {
          source: PARTY_B.toAddress().toHex(),
          destination: PARTY_A.toAddress().toHex(),
          newState: {
            balance: BigNumber.from('3'),
            commitment: Hash.create(new TextEncoder().encode('commA')).toHex(),
            ticketEpoch: BigNumber.from('1'),
            ticketIndex: BigNumber.from('0'),
            status: 2,
            channelEpoch: BigNumber.from('0'),
            closureTime: BigNumber.from('0')
          }
        } as any
      } as Event<'ChannelUpdated'>
      handleEvent(newEvent)
      this.emit('*', newEvent)
    }

    async queryFilter(_filter, fromBlock, toBlock) {
      return pastEvents.filter((e) => e.blockNumber >= fromBlock && e.blockNumber <= toBlock)
    }
  }

  const hoprChannels = new FakeChannels() as unknown as HoprChannels

  return {
    hoprChannels,
    pubkeys,
    newEvent(event: Event<ChannelEventNames>) {
      pastEvents.push(event)
      hoprChannels.emit('*', event)
    },
    reorg(blockNumber: number) {
      const indexes = pastEvents.map((pe, i) => {
        if (pe.blockNumber === blockNumber) return i
      })
      indexes.forEach((i) => pastEvents.splice(i, 1))
    }
  }
}
const createHoprTokenMock = () => {
  class FakeToken extends EventEmitter {
    async transfer() {
      let newEvent = {
        event: 'Transfer',
        transactionHash: '',
        blockNumber: 8,
        transactionIndex: 0,
        logIndex: 0,
        args: {
          source: PARTY_A.toAddress().toHex(),
          destination: PARTY_B.toAddress().toHex(),
          balance: BigNumber.from('1')
        } as any
      } as Event<'Transfer'>
      this.emit('*', newEvent)
    }

    async queryFilter() {
      return []
    }
  }

  const hoprToken = new FakeToken() as unknown as HoprToken

  return {
    hoprToken,
    newEvent(event: Event<any>) {
      hoprToken.emit('*', event)
    }
  }
}

const createChainMock = (
  provider: Providers.WebSocketProvider,
  hoprChannels: HoprChannels,
  hoprToken: HoprToken,
  account?: Wallet
): ChainWrapper => {
  return {
    getLatestBlockNumber: () => provider.getBlockNumber(),
    subscribeBlock: (cb) => provider.on('block', cb),
    subscribeError: (cb) => {
      provider.on('error', cb)
      hoprChannels.on('error', cb)
    },
    subscribeChannelEvents: (cb) => hoprChannels.on('*', cb),
    subscribeTokenEvents: (cb) => hoprToken.on('*', cb),
    getNativeTokenTransactionInBlock: async (_blockNumber: number, _isOutgoing: boolean = true) => [],
    updateConfirmedTransaction: (_hash: string) => {},
    unsubscribe: () => {
      provider.removeAllListeners()
      hoprChannels.removeAllListeners()
    },
    getChannels: () => hoprChannels,
    getToken: () => hoprToken,
    getWallet: () => account ?? fixtures.ACCOUNT_A,
    setCommitment: (counterparty: Address, commitment: Hash) =>
      hoprChannels.bumpChannel(counterparty.toHex(), commitment.toHex()),
    getAllQueuingTransactionRequests: () => [txRequest]
  } as unknown as ChainWrapper
}

const useFixtures = async (ops: { latestBlockNumber?: number; pastEvents?: Event<ChannelEventNames>[] } = {}) => {
  const latestBlockNumber = ops.latestBlockNumber ?? 0
  const pastEvents = ops.pastEvents ?? []

  const db = HoprDB.createMock()
  const { provider, newBlock } = createProviderMock({ latestBlockNumber })
  const { hoprChannels, newEvent, reorg } = createHoprChannelsMock({ pastEvents })
  const { hoprToken } = createHoprTokenMock()
  const chain = createChainMock(provider, hoprChannels, hoprToken)
  return {
    db,
    provider,
    newBlock,
    hoprChannels,
    newEvent,
    reorg,
    indexer: new Indexer(Address.fromString(fixtures.ACCOUNT_A.address), db, UNIT_TEST_MAX_CONFIRMATIONS, 5),
    chain,
    OPENED_CHANNEL: await ChannelEntry.fromSCEvent(fixtures.OPENED_EVENT, (a: Address) =>
      Promise.resolve(a.eq(PARTY_A.toAddress()) ? PARTY_A : PARTY_B)
    ),
    COMMITTED_CHANNEL: await ChannelEntry.fromSCEvent(fixtures.COMMITTED_EVENT, (a: Address) =>
      Promise.resolve(a.eq(PARTY_A.toAddress()) ? PARTY_A : PARTY_B)
    )
  }
}
=======
import { PARTY_A, PARTY_B } from '../fixtures'
import type { Event } from './types'
import { useFixtures } from './index.mock'
>>>>>>> 889aac00

describe('test indexer', function () {
  describe('Start and restart', function () {
    it('should start indexer', async function () {
      const { indexer, chain } = await useFixtures()

      await indexer.start(chain, 0)
      assert.strictEqual(indexer.status, 'started')
    })

    it('should stop indexer', async function () {
      const { indexer, chain } = await useFixtures()

      await indexer.start(chain, 0)
      await indexer.stop()
      assert.strictEqual(indexer.status, 'stopped')
    })

    it('should handle provider error by restarting', async function () {
      const { indexer, provider, chain } = await useFixtures({
        latestBlockNumber: 4,
        pastEvents: [fixtures.PARTY_A_INITIALIZED_EVENT, fixtures.PARTY_B_INITIALIZED_EVENT, fixtures.OPENED_EVENT]
      })

      await indexer.start(chain, 0)

      provider.emit('error', new Error('MOCK'))

      assert.strictEqual(indexer.status, 'stopped')

      const started = defer<void>()
      indexer.on('status', (status: string) => {
        if (status === 'started') started.resolve()
      })
      await started.promise
      assert.strictEqual(indexer.status, 'started')
    })

    it('should handle provider error and resend queuing transactions', async function () {
      const { indexer, provider, chain } = await useFixtures({
        latestBlockNumber: 4,
        pastEvents: [fixtures.PARTY_A_INITIALIZED_EVENT, fixtures.PARTY_B_INITIALIZED_EVENT, fixtures.OPENED_EVENT]
      })

      await indexer.start(chain, 0)
      provider.emit('error', new Error('ECONNRESET'))

      assert.strictEqual(indexer.status, 'stopped')

      const started = defer<void>()
      indexer.on('status', (status: string) => {
        if (status === 'started') started.resolve()
      })
      await started.promise
      assert.strictEqual(indexer.status, 'started')
    })

    it('should contract error by restarting', async function () {
      const { indexer, hoprChannels, chain } = await useFixtures({
        latestBlockNumber: 4,
        pastEvents: [fixtures.PARTY_A_INITIALIZED_EVENT, fixtures.OPENED_EVENT]
      })

      await indexer.start(chain, 0)

      hoprChannels.emit('error', new Error('MOCK'))

      const started = defer<void>()
      indexer.on('status', (status: string) => {
        if (status === 'started') started.resolve()
      })
      await started.promise
      assert.strictEqual(indexer.status, 'started')
    })
  })

  describe('Process right blocks', function () {
    // When provider starts with the following block number, indexer should process latestBlock - UNIT_TEST_MAX_CONFIRMATIONS
    const providerStarterArray = [0, 1, 2, 3, 4]
    providerStarterArray.forEach((latestBlockNumber) => {
      it(`should process right blocks when provider starts from ${latestBlockNumber}`, async function () {
        const advance = 3 // number of blocks to advance
        const genesisBlock = 0
        const { indexer, newBlock, chain, provider } = await useFixtures({
          latestBlockNumber
        })

        const shouldProviderBlocks = Array.from({ length: advance }, (_v, i) => latestBlockNumber + i + 1)
        // [emit the last processed past block number (if applicable), and confirmed block number from all the new blocks]
        const shouldIndexerBlocks = [latestBlockNumber, ...shouldProviderBlocks]
          .map((v) => v - UNIT_TEST_MAX_CONFIRMATIONS)
          .filter((v) => v >= 0)
        const providerPromise = defer<void>()
        const indexerPromise = defer<void>()
        const indexerProcessedPromise = defer<void>()
        const providerBlocks = []
        const indexerBlocks = []
        const indexerProcessedBlocks = []
        provider.on('block', (blockNumber: number) => {
          providerBlocks.push(blockNumber)
          if (providerBlocks.length === shouldProviderBlocks.length) providerPromise.resolve()
        })
        indexer.on('block', (blockNumber: number) => {
          indexerBlocks.push(blockNumber)
          if (indexerBlocks.length === shouldProviderBlocks.length) indexerPromise.resolve()
        })
        indexer.on('block-processed', (blockNumber: number) => {
          indexerProcessedBlocks.push(blockNumber)
          if (indexerProcessedBlocks.length === shouldIndexerBlocks.length) indexerProcessedPromise.resolve()
        })

        await indexer.start(chain, genesisBlock)

        for (let index = 0; index < advance; index++) {
          newBlock()
        }

        await Promise.all([providerPromise.promise, indexerPromise.promise, indexerProcessedPromise.promise])

        assert.deepStrictEqual(providerBlocks, shouldProviderBlocks)
        assert.deepStrictEqual(indexerBlocks, shouldProviderBlocks)
        assert.deepStrictEqual(indexerProcessedBlocks, shouldIndexerBlocks)
      })
    })

    it('should catch re-orged events', async function () {
      const { indexer, newBlock, COMMITTED_CHANNEL, chain, db, newEvent } = await useFixtures({
        latestBlockNumber: 1,
        pastEvents: [fixtures.PARTY_A_INITIALIZED_EVENT, fixtures.PARTY_B_INITIALIZED_EVENT]
      })

      const blockMined = defer<void>()
      indexer.on('block-processed', (blockNumber: number) => {
        if (blockNumber === 2) blockMined.resolve()
      })

      await indexer.start(chain, 0) // genesisBlock: 0
      newBlock() // block nr. 2 => settle block nr. 0
      newBlock() // block nr. 3 => settle block nr. 1
      // block nr.2 gets re-orged. Missing events are included
      newEvent(fixtures.OPENED_EVENT)
      newEvent(fixtures.COMMITTED_EVENT)
      // reorg(fixtures.OPENED_EVENT.blockNumber)
      newBlock() // block nr. 4 => settle block nr. 2

      await blockMined.promise

      const channel = await db.getChannel(COMMITTED_CHANNEL.getId())
      expectChannelsToBeEqual(channel, COMMITTED_CHANNEL)
    })

    it('should ignore re-orged events', async function () {
      const { indexer, newBlock, chain, reorg } = await useFixtures({
        latestBlockNumber: 2,
        pastEvents: [
          fixtures.PARTY_A_INITIALIZED_EVENT,
          fixtures.PARTY_B_INITIALIZED_EVENT,
          fixtures.OPENED_EVENT,
          fixtures.COMMITTED_EVENT
        ]
      })

      const blockMined = defer<void>()
      const blockProcessed = defer<void>()
      const eventsCaught = [] // save the number of listened events into an array.
      indexer.on('block-processed', (blockNumber: number) => {
        if (blockNumber === 2) blockMined.resolve()
      })
      indexer.on('block', (blockNumber: number) => {
        eventsCaught.push(indexer.confirmedEvents.length)
        if (blockNumber === 4) blockProcessed.resolve()
      })
      await indexer.start(chain, 0) // genesisBlock: 0
      newBlock() // block nr. 3 => settle block nr. 1
      // block nr.2 gets re-orged. Some events are missing
      reorg(fixtures.OPENED_EVENT.blockNumber)
      newBlock() // block nr. 4 => settle block nr. 2
      await Promise.all([blockProcessed.promise, blockMined.promise])

      // Heard events should be an array of zeros
      assert.deepStrictEqual(eventsCaught, [0, 0])
    })
  })

  describe('Process events', function () {
    it('should process 1 past event', async function () {
      const { indexer, OPENED_CHANNEL, chain, db } = await useFixtures({
        latestBlockNumber: 4,
        pastEvents: [fixtures.PARTY_A_INITIALIZED_EVENT, fixtures.OPENED_EVENT]
      })

      await indexer.start(chain, 0)

      const account = await indexer.getAccount(fixtures.PARTY_A.toAddress())
      expectAccountsToBeEqual(account, fixtures.PARTY_A_INITIALIZED_ACCOUNT)

      assert.rejects(() => db.getChannel(OPENED_CHANNEL.getId()))
    })

    it('should process all past events', async function () {
      const { indexer, chain, db, OPENED_CHANNEL } = await useFixtures({
        latestBlockNumber: 4,
        pastEvents: [fixtures.PARTY_A_INITIALIZED_EVENT, fixtures.PARTY_B_INITIALIZED_EVENT, fixtures.OPENED_EVENT]
      })
      await indexer.start(chain, 0)

      const account = await indexer.getAccount(fixtures.PARTY_A.toAddress())
      expectAccountsToBeEqual(account, fixtures.PARTY_A_INITIALIZED_ACCOUNT)

      const account2 = await indexer.getAccount(fixtures.PARTY_B.toAddress())
      expectAccountsToBeEqual(account2, fixtures.PARTY_B_INITIALIZED_ACCOUNT)

      const channel = await db.getChannel(OPENED_CHANNEL.getId())
      expectChannelsToBeEqual(channel, OPENED_CHANNEL)
    })

    it('should continue processing events', async function () {
      const { indexer, newEvent, newBlock, OPENED_CHANNEL, chain, db } = await useFixtures({
        latestBlockNumber: 1,
        pastEvents: [fixtures.PARTY_A_INITIALIZED_EVENT, fixtures.PARTY_B_INITIALIZED_EVENT]
      })

      const blockMined = defer<void>()
      indexer.on('block-processed', (blockNumber: number) => {
        if (blockNumber === 2) blockMined.resolve()
      })
      await indexer.start(chain, 0)
      newEvent(fixtures.OPENED_EVENT) // in block number 2
      newBlock() // block nr.2 => settle block nr. 0
      newBlock() // block nr.3 => settle block nr. 1
      newBlock() // block nr.4 => settle block nr. 2
      await blockMined.promise

      const channel = await db.getChannel(OPENED_CHANNEL.getId())
      expectChannelsToBeEqual(channel, OPENED_CHANNEL)
    })

    it('should get public key of addresses', async function () {
      const { indexer, chain, newBlock } = await useFixtures({
        latestBlockNumber: 2,
        pastEvents: [fixtures.PARTY_A_INITIALIZED_EVENT]
      })

      const blockMined = defer<void>()
      indexer.on('block-processed', (blockNumber: number) => {
        if (blockNumber === 1) blockMined.resolve()
      })
      await indexer.start(chain, 0)
      newBlock() // block nr. 3 => settle block nr. 1
      await blockMined.promise

      const pubKey = await indexer.getPublicKeyOf(fixtures.PARTY_A.toAddress())
      assert.strictEqual(pubKey.toHex(), fixtures.PARTY_A.toHex())
    })

    it('should get all data from DB', async function () {
      const { indexer, OPENED_CHANNEL, chain, db } = await useFixtures({
        latestBlockNumber: 4,
        pastEvents: [fixtures.PARTY_A_INITIALIZED_EVENT, fixtures.PARTY_B_INITIALIZED_EVENT, fixtures.OPENED_EVENT]
      })

      await indexer.start(chain, 0)

      const account = await indexer.getAccount(fixtures.PARTY_A.toAddress())
      expectAccountsToBeEqual(account, fixtures.PARTY_A_INITIALIZED_ACCOUNT)

      const channel = await db.getChannel(OPENED_CHANNEL.getId())
      expectChannelsToBeEqual(channel, OPENED_CHANNEL)

      const channels = await db.getChannels()
      assert.strictEqual(channels.length, 1, 'expected channels')
      expectChannelsToBeEqual(channels[0], OPENED_CHANNEL)

      const channelsFromPartyA = await db.getChannelsFrom(fixtures.PARTY_A.toAddress())
      assert.strictEqual(channelsFromPartyA.length, 1)
      expectChannelsToBeEqual(channelsFromPartyA[0], OPENED_CHANNEL)

      const channelsOfPartyB = await db.getChannelsFrom(fixtures.PARTY_B.toAddress())
      assert.strictEqual(channelsOfPartyB.length, 0)
    })

    it('should emit events on updated channels', async function () {
      this.timeout(5000)
      const { indexer, newEvent, newBlock, chain } = await useFixtures({
        latestBlockNumber: 3,
        pastEvents: [fixtures.PARTY_A_INITIALIZED_EVENT, fixtures.PARTY_B_INITIALIZED_EVENT]
      })

      const opened = defer<void>()
      const pendingIniated = defer<void>()
      const closed = defer<void>()

      indexer.on('own-channel-updated', (channel: ChannelEntry) => {
        switch (channel.status) {
          case ChannelStatus.WaitingForCommitment:
            opened.resolve()
            break
          case ChannelStatus.PendingToClose: {
            pendingIniated.resolve()
            break
          }
          case ChannelStatus.Closed: {
            closed.resolve()
            break
          }
        }
      })

      await indexer.start(chain, 0)
      const ev = {
        event: 'ChannelUpdated',
        transactionHash: '',
        blockNumber: 2,
        transactionIndex: 0,
        logIndex: 0,
        args: {
          source: PARTY_B.toAddress().toHex(),
          destination: PARTY_A.toAddress().toHex(),
          newState: {
            balance: BigNumber.from('3'),
            commitment: new Hash(new Uint8Array({ length: Hash.SIZE })).toHex(),
            ticketEpoch: BigNumber.from('0'),
            ticketIndex: BigNumber.from('0'),
            status: 1,
            channelEpoch: BigNumber.from('0'),
            closureTime: BigNumber.from('0')
          }
        } as any
      } as Event<'ChannelUpdated'>
      // We are ACCOUNT_A - if B opens a channel to us, we should automatically
      // commit.
      newEvent(ev)

      newBlock()
      newBlock()
      await opened.promise

      const evClose = {
        event: 'ChannelUpdated',
        transactionHash: '',
        blockNumber: 5,
        transactionIndex: 0,
        logIndex: 0,
        args: {
          source: PARTY_B.toAddress().toHex(),
          destination: PARTY_A.toAddress().toHex(),
          newState: {
            balance: BigNumber.from('3'),
            commitment: Hash.create(new TextEncoder().encode('commA')).toHex(),
            ticketEpoch: BigNumber.from('1'),
            ticketIndex: BigNumber.from('0'),
            status: 3,
            channelEpoch: BigNumber.from('0'),
            closureTime: BigNumber.from('0'),
            closureByPartyA: true
          }
        } as any
      } as Event<'ChannelUpdated'>
      newEvent(evClose)
      newBlock()
      newBlock()

      await pendingIniated.promise

      const evClosed = {
        event: 'ChannelUpdated',
        transactionHash: '',
        blockNumber: 7,
        transactionIndex: 0,
        logIndex: 0,
        args: {
          source: PARTY_B.toAddress().toHex(),
          destination: PARTY_A.toAddress().toHex(),
          newState: {
            balance: BigNumber.from('0'),
            commitment: new Hash(new Uint8Array({ length: Hash.SIZE })).toHex(),
            ticketEpoch: BigNumber.from('0'),
            ticketIndex: BigNumber.from('0'),
            status: 0,
            channelEpoch: BigNumber.from('0'),
            closureTime: BigNumber.from('0'),
            closureByPartyA: false
          }
        } as any
      } as Event<'ChannelUpdated'>

      newEvent(evClosed)
      newBlock()
      newBlock()

      await closed.promise
    })

    it('should process events in the right order', async function () {
      this.timeout(5000)
      const { indexer, newEvent, newBlock, COMMITTED_CHANNEL, chain, db } = await useFixtures({
        latestBlockNumber: 3,
        pastEvents: [fixtures.PARTY_A_INITIALIZED_EVENT, fixtures.PARTY_B_INITIALIZED_EVENT, fixtures.OPENED_EVENT]
      })

      const blockMined = defer<void>()
      indexer.on('block-processed', (blockNumber: number) => {
        if (blockNumber === 2) blockMined.resolve()
      })
      await indexer.start(chain, 0)
      newEvent(fixtures.COMMITTED_EVENT) // setting commited first to test event sorting
      newEvent(fixtures.OPENED_EVENT)
      newBlock() // block nr. 4 => settle block nr. 2
      await blockMined.promise

      indexer.on('block-processed', (blockNumber: number) => {
        if (blockNumber === 4) blockMined.resolve()
      })

      const channel = await db.getChannel(COMMITTED_CHANNEL.getId())
      expectChannelsToBeEqual(channel, COMMITTED_CHANNEL)
    })
  })
})<|MERGE_RESOLUTION|>--- conflicted
+++ resolved
@@ -1,213 +1,13 @@
-<<<<<<< HEAD
-import { providers as Providers, Wallet } from 'ethers'
-import type { HoprChannels, HoprToken } from '@hoprnet/hopr-ethereum'
-import type { ChannelEventNames, Event } from './types'
-import type { ChainWrapper } from '../ethereum'
-=======
 import { BigNumber } from 'ethers'
->>>>>>> 889aac00
 import assert from 'assert'
 import { ChannelEntry, Hash, ChannelStatus, defer } from '@hoprnet/hopr-utils'
 
 import { expectAccountsToBeEqual, expectChannelsToBeEqual } from './fixtures'
 import * as fixtures from './fixtures'
-<<<<<<< HEAD
+
 import { PARTY_A, PARTY_B, UNIT_TEST_MAX_CONFIRMATIONS } from '../fixtures'
-import { BigNumber } from 'ethers'
-
-const txRequest = {
-  to: fixtures.ACCOUNT_B.address,
-  data: '0x0',
-  value: 0,
-  nonce: 0,
-  gasPrice: 1
-}
-
-const createProviderMock = (ops: { latestBlockNumber?: number } = {}) => {
-  let latestBlockNumber = ops.latestBlockNumber ?? 0
-
-  const provider = new EventEmitter() as unknown as Providers.WebSocketProvider
-  provider.getBlockNumber = async (): Promise<number> => latestBlockNumber
-
-  return {
-    provider,
-    newBlock() {
-      latestBlockNumber++
-      provider.emit('block', latestBlockNumber)
-    }
-  }
-}
-
-const createHoprChannelsMock = (ops: { pastEvents?: Event<ChannelEventNames>[] } = {}) => {
-  const pastEvents = ops.pastEvents ?? []
-  const channels: any = {}
-  const pubkeys: any = {}
-
-  const handleEvent = (ev) => {
-    if (ev.event == 'ChannelUpdated') {
-      const updateEvent = ev as Event<'ChannelUpdated'>
-
-      const eventChannelId = generateChannelId(
-        Address.fromString(updateEvent.args.source),
-        Address.fromString(updateEvent.args.destination)
-      )
-      channels[eventChannelId.toHex()] = updateEvent.args.newState
-    } else if (ev.event == 'Announce') {
-      pubkeys[ev.args.account] = ev.args.multiaddr
-    } else {
-      //throw new Error("MISSING EV HANDLER IN TEST")
-    }
-  }
-
-  class FakeChannels extends EventEmitter {
-    async channels(channelId: string) {
-      for (let ev of pastEvents) {
-        handleEvent(ev)
-      }
-      return channels[channelId]
-    }
-
-    async bumpChannel(_counterparty: string, _comm: string) {
-      let newEvent = {
-        event: 'ChannelUpdated',
-        transactionHash: '',
-        blockNumber: 3,
-        transactionIndex: 0,
-        logIndex: 0,
-        args: {
-          source: PARTY_B.toAddress().toHex(),
-          destination: PARTY_A.toAddress().toHex(),
-          newState: {
-            balance: BigNumber.from('3'),
-            commitment: Hash.create(new TextEncoder().encode('commA')).toHex(),
-            ticketEpoch: BigNumber.from('1'),
-            ticketIndex: BigNumber.from('0'),
-            status: 2,
-            channelEpoch: BigNumber.from('0'),
-            closureTime: BigNumber.from('0')
-          }
-        } as any
-      } as Event<'ChannelUpdated'>
-      handleEvent(newEvent)
-      this.emit('*', newEvent)
-    }
-
-    async queryFilter(_filter, fromBlock, toBlock) {
-      return pastEvents.filter((e) => e.blockNumber >= fromBlock && e.blockNumber <= toBlock)
-    }
-  }
-
-  const hoprChannels = new FakeChannels() as unknown as HoprChannels
-
-  return {
-    hoprChannels,
-    pubkeys,
-    newEvent(event: Event<ChannelEventNames>) {
-      pastEvents.push(event)
-      hoprChannels.emit('*', event)
-    },
-    reorg(blockNumber: number) {
-      const indexes = pastEvents.map((pe, i) => {
-        if (pe.blockNumber === blockNumber) return i
-      })
-      indexes.forEach((i) => pastEvents.splice(i, 1))
-    }
-  }
-}
-const createHoprTokenMock = () => {
-  class FakeToken extends EventEmitter {
-    async transfer() {
-      let newEvent = {
-        event: 'Transfer',
-        transactionHash: '',
-        blockNumber: 8,
-        transactionIndex: 0,
-        logIndex: 0,
-        args: {
-          source: PARTY_A.toAddress().toHex(),
-          destination: PARTY_B.toAddress().toHex(),
-          balance: BigNumber.from('1')
-        } as any
-      } as Event<'Transfer'>
-      this.emit('*', newEvent)
-    }
-
-    async queryFilter() {
-      return []
-    }
-  }
-
-  const hoprToken = new FakeToken() as unknown as HoprToken
-
-  return {
-    hoprToken,
-    newEvent(event: Event<any>) {
-      hoprToken.emit('*', event)
-    }
-  }
-}
-
-const createChainMock = (
-  provider: Providers.WebSocketProvider,
-  hoprChannels: HoprChannels,
-  hoprToken: HoprToken,
-  account?: Wallet
-): ChainWrapper => {
-  return {
-    getLatestBlockNumber: () => provider.getBlockNumber(),
-    subscribeBlock: (cb) => provider.on('block', cb),
-    subscribeError: (cb) => {
-      provider.on('error', cb)
-      hoprChannels.on('error', cb)
-    },
-    subscribeChannelEvents: (cb) => hoprChannels.on('*', cb),
-    subscribeTokenEvents: (cb) => hoprToken.on('*', cb),
-    getNativeTokenTransactionInBlock: async (_blockNumber: number, _isOutgoing: boolean = true) => [],
-    updateConfirmedTransaction: (_hash: string) => {},
-    unsubscribe: () => {
-      provider.removeAllListeners()
-      hoprChannels.removeAllListeners()
-    },
-    getChannels: () => hoprChannels,
-    getToken: () => hoprToken,
-    getWallet: () => account ?? fixtures.ACCOUNT_A,
-    setCommitment: (counterparty: Address, commitment: Hash) =>
-      hoprChannels.bumpChannel(counterparty.toHex(), commitment.toHex()),
-    getAllQueuingTransactionRequests: () => [txRequest]
-  } as unknown as ChainWrapper
-}
-
-const useFixtures = async (ops: { latestBlockNumber?: number; pastEvents?: Event<ChannelEventNames>[] } = {}) => {
-  const latestBlockNumber = ops.latestBlockNumber ?? 0
-  const pastEvents = ops.pastEvents ?? []
-
-  const db = HoprDB.createMock()
-  const { provider, newBlock } = createProviderMock({ latestBlockNumber })
-  const { hoprChannels, newEvent, reorg } = createHoprChannelsMock({ pastEvents })
-  const { hoprToken } = createHoprTokenMock()
-  const chain = createChainMock(provider, hoprChannels, hoprToken)
-  return {
-    db,
-    provider,
-    newBlock,
-    hoprChannels,
-    newEvent,
-    reorg,
-    indexer: new Indexer(Address.fromString(fixtures.ACCOUNT_A.address), db, UNIT_TEST_MAX_CONFIRMATIONS, 5),
-    chain,
-    OPENED_CHANNEL: await ChannelEntry.fromSCEvent(fixtures.OPENED_EVENT, (a: Address) =>
-      Promise.resolve(a.eq(PARTY_A.toAddress()) ? PARTY_A : PARTY_B)
-    ),
-    COMMITTED_CHANNEL: await ChannelEntry.fromSCEvent(fixtures.COMMITTED_EVENT, (a: Address) =>
-      Promise.resolve(a.eq(PARTY_A.toAddress()) ? PARTY_A : PARTY_B)
-    )
-  }
-}
-=======
-import { PARTY_A, PARTY_B } from '../fixtures'
 import type { Event } from './types'
 import { useFixtures } from './index.mock'
->>>>>>> 889aac00
 
 describe('test indexer', function () {
   describe('Start and restart', function () {
