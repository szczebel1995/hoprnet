import type { providers as Providers, Wallet } from 'ethers'
import type { HoprChannels } from '@hoprnet/hopr-ethereum'
import type { Event } from './types'
import type { ChainWrapper } from '../ethereum'
import assert from 'assert'
import EventEmitter from 'events'
import Indexer from '.'
import { Address, ChannelEntry, Hash, HoprDB, generateChannelId, ChannelStatus, defer } from '@hoprnet/hopr-utils'
import { expectAccountsToBeEqual, expectChannelsToBeEqual } from './fixtures'
import * as fixtures from './fixtures'
import { PARTY_A, PARTY_B } from '../fixtures'
import { BigNumber } from 'ethers'

const createProviderMock = (ops: { latestBlockNumber?: number } = {}) => {
  let latestBlockNumber = ops.latestBlockNumber ?? 0

  const provider = new EventEmitter() as unknown as Providers.WebSocketProvider
  provider.getBlockNumber = async (): Promise<number> => latestBlockNumber

  return {
    provider,
    newBlock() {
      latestBlockNumber++
      provider.emit('block', latestBlockNumber)
    }
  }
}

const createHoprChannelsMock = (ops: { pastEvents?: Event<any>[] } = {}) => {
  const pastEvents = ops.pastEvents ?? []
  const channels: any = {}
  const pubkeys: any = {}

  const handleEvent = (ev) => {
    if (ev.event == 'ChannelUpdated') {
      const updateEvent = ev as Event<'ChannelUpdated'>

      const eventChannelId = generateChannelId(
        Address.fromString(updateEvent.args.source),
        Address.fromString(updateEvent.args.destination)
      )
      channels[eventChannelId.toHex()] = updateEvent.args.newState
    } else if (ev.event == 'Announce') {
      pubkeys[ev.args.account] = ev.args.multiaddr
    } else {
      //throw new Error("MISSING EV HANDLER IN TEST")
    }
  }

  class FakeChannels extends EventEmitter {
    async channels(channelId: string) {
      for (let ev of pastEvents) {
        handleEvent(ev)
      }
      return channels[channelId]
    }

    async bumpChannel(_counterparty: string, _comm: string) {
      let newEvent = {
        event: 'ChannelUpdated',
        transactionHash: '',
        blockNumber: 3,
        transactionIndex: 0,
        logIndex: 0,
        args: {
          source: PARTY_B.toAddress().toHex(),
          destination: PARTY_A.toAddress().toHex(),
          newState: {
            balance: BigNumber.from('3'),
            commitment: Hash.create(new TextEncoder().encode('commA')).toHex(),
            ticketEpoch: BigNumber.from('1'),
            ticketIndex: BigNumber.from('0'),
            status: 2,
            channelEpoch: BigNumber.from('0'),
            closureTime: BigNumber.from('0')
          }
        } as any
      } as Event<'ChannelUpdated'>
      handleEvent(newEvent)
      this.emit('*', newEvent)
    }

    async queryFilter() {
      return pastEvents
    }
  }

  const hoprChannels = new FakeChannels() as unknown as HoprChannels

  return {
    hoprChannels,
    pubkeys,
    newEvent(event: Event<any>) {
      pastEvents.push(event)
      hoprChannels.emit('*', event)
    }
  }
}

const createChainMock = (
  provider: Providers.WebSocketProvider,
  hoprChannels: HoprChannels,
  account?: Wallet
): ChainWrapper => {
  return {
    getLatestBlockNumber: () => provider.getBlockNumber(),
    subscribeBlock: (cb) => provider.on('block', cb),
    subscribeError: (cb) => {
      provider.on('error', cb)
      hoprChannels.on('error', cb)
    },
    subscribeChannelEvents: (cb) => hoprChannels.on('*', cb),
    unsubscribe: () => {
      provider.removeAllListeners()
      hoprChannels.removeAllListeners()
    },
    getChannels: () => hoprChannels,
    getWallet: () => account ?? fixtures.ACCOUNT_A,
    setCommitment: (counterparty: Address, commitment: Hash) =>
      hoprChannels.bumpChannel(counterparty.toHex(), commitment.toHex())
  } as unknown as ChainWrapper
}

const useFixtures = async (ops: { latestBlockNumber?: number; pastEvents?: Event<any>[] } = {}) => {
  const latestBlockNumber = ops.latestBlockNumber ?? 0
  const pastEvents = ops.pastEvents ?? []

  const db = HoprDB.createMock()
  const { provider, newBlock } = createProviderMock({ latestBlockNumber })
  const { hoprChannels, newEvent } = createHoprChannelsMock({ pastEvents })
  const chain = createChainMock(provider, hoprChannels)
  return {
    db,
    provider,
    newBlock,
    hoprChannels,
    newEvent,
    indexer: new Indexer(Address.fromString(fixtures.ACCOUNT_A.address), db, 1, 5),
    chain,
    OPENED_CHANNEL: await ChannelEntry.fromSCEvent(fixtures.OPENED_EVENT, (a: Address) =>
      Promise.resolve(a.eq(PARTY_A.toAddress()) ? PARTY_A : PARTY_B)
    ),
    COMMITTED_CHANNEL: await ChannelEntry.fromSCEvent(fixtures.COMMITTED_EVENT, (a: Address) =>
      Promise.resolve(a.eq(PARTY_A.toAddress()) ? PARTY_A : PARTY_B)
    )
  }
}

<<<<<<< HEAD
=======
const useMultiPartyFixtures = (ops: { latestBlockNumber?: number; pastEvents?: Event<any>[] } = {}) => {
  const latestBlockNumber = ops.latestBlockNumber ?? 0
  const pastEvents = ops.pastEvents ?? []

  const db = HoprDB.createMock()
  const { provider, newBlock } = createProviderMock({ latestBlockNumber })
  const { hoprChannels, newEvent } = createHoprChannelsMock({ pastEvents })

  const chainAlice = createChainMock(provider, hoprChannels, fixtures.ACCOUNT_A)
  const chainBob = createChainMock(provider, hoprChannels, fixtures.ACCOUNT_B)

  const indexerAlice = new Indexer(Address.fromString(fixtures.ACCOUNT_A.address), db, 1, 5)
  const indexerBob = new Indexer(Address.fromString(fixtures.ACCOUNT_B.address), db, 1, 5)

  return {
    db,
    provider,
    newBlock,
    hoprChannels,
    newEvent,
    alice: {
      indexer: indexerAlice,
      chain: chainAlice
    },
    bob: {
      indexer: indexerBob,
      chain: chainBob
    }
  }
}

>>>>>>> 3f4059e8
describe('test indexer', function () {
  it('should start indexer', async function () {
    const { indexer, chain } = await useFixtures()

    await indexer.start(chain, 0)
    assert.strictEqual(indexer.status, 'started')
  })

  it('should stop indexer', async function () {
    const { indexer, chain } = await useFixtures()

    await indexer.start(chain, 0)
    await indexer.stop()
    assert.strictEqual(indexer.status, 'stopped')
  })

  it('should process 1 past event', async function () {
    const { indexer, OPENED_CHANNEL, chain } = await useFixtures({
      latestBlockNumber: 2,
      pastEvents: [fixtures.PARTY_A_INITIALIZED_EVENT, fixtures.OPENED_EVENT]
    })
    await indexer.start(chain, 0)

    const account = await indexer.getAccount(fixtures.PARTY_A.toAddress())
    expectAccountsToBeEqual(account, fixtures.PARTY_A_INITIALIZED_ACCOUNT)

    assert.rejects(() => indexer.getChannel(OPENED_CHANNEL.getId()))
  })

  it('should process all past events', async function () {
    const { indexer, chain } = await useFixtures({
      latestBlockNumber: 3,
      pastEvents: [fixtures.PARTY_A_INITIALIZED_EVENT, fixtures.PARTY_B_INITIALIZED_EVENT]
    })
    await indexer.start(chain, 0)

    const account = await indexer.getAccount(fixtures.PARTY_A.toAddress())
    expectAccountsToBeEqual(account, fixtures.PARTY_A_INITIALIZED_ACCOUNT)

    const account2 = await indexer.getAccount(fixtures.PARTY_B.toAddress())
    expectAccountsToBeEqual(account2, fixtures.PARTY_B_INITIALIZED_ACCOUNT)
  })

  it('should continue processing events', async function () {
    const { indexer, newEvent, newBlock, OPENED_CHANNEL, chain } = await useFixtures({
      latestBlockNumber: 3,
      pastEvents: [fixtures.PARTY_A_INITIALIZED_EVENT, fixtures.PARTY_B_INITIALIZED_EVENT]
    })
    await indexer.start(chain, 0)

    newEvent(fixtures.OPENED_EVENT)
    newBlock()

    const blockMined = defer<void>()

    indexer.on('block-processed', (blockNumber: number) => {
      if (blockNumber === 4) blockMined.resolve()
    })

    await blockMined.promise

    const channel = await indexer.getChannel(OPENED_CHANNEL.getId())
    expectChannelsToBeEqual(channel, OPENED_CHANNEL)
  })

  it('should get public key of addresses', async function () {
    const { indexer, chain } = await useFixtures({
      latestBlockNumber: 2,
      pastEvents: [fixtures.PARTY_A_INITIALIZED_EVENT]
    })

    await indexer.start(chain, 0)

    const pubKey = await indexer.getPublicKeyOf(fixtures.PARTY_A.toAddress())
    assert.strictEqual(pubKey.toHex(), fixtures.PARTY_A.toHex())
  })

  it('should get all data from DB', async function () {
    const { indexer, OPENED_CHANNEL, chain } = await useFixtures({
      latestBlockNumber: 4,
      pastEvents: [fixtures.PARTY_A_INITIALIZED_EVENT, fixtures.PARTY_B_INITIALIZED_EVENT, fixtures.OPENED_EVENT]
    })

    await indexer.start(chain, 0)

    const account = await indexer.getAccount(fixtures.PARTY_A.toAddress())
    expectAccountsToBeEqual(account, fixtures.PARTY_A_INITIALIZED_ACCOUNT)

    const channel = await indexer.getChannel(OPENED_CHANNEL.getId())
    expectChannelsToBeEqual(channel, OPENED_CHANNEL)

    const channels = await indexer.getChannels()
    assert.strictEqual(channels.length, 1, 'expected channels')
    expectChannelsToBeEqual(channels[0], OPENED_CHANNEL)

    const channelsFromPartyA = await indexer.getChannelsFrom(fixtures.PARTY_A.toAddress())
    assert.strictEqual(channelsFromPartyA.length, 1)
    expectChannelsToBeEqual(channelsFromPartyA[0], OPENED_CHANNEL)

    const channelsOfPartyB = await indexer.getChannelsFrom(fixtures.PARTY_B.toAddress())
    assert.strictEqual(channelsOfPartyB.length, 0)
  })

  it('should handle provider error by restarting', async function () {
    const { indexer, provider, chain } = await useFixtures({
      latestBlockNumber: 4,
      pastEvents: [fixtures.PARTY_A_INITIALIZED_EVENT, fixtures.PARTY_B_INITIALIZED_EVENT, fixtures.OPENED_EVENT]
    })

    await indexer.start(chain, 0)

    provider.emit('error', new Error('MOCK'))

    assert.strictEqual(indexer.status, 'stopped')

    const started = defer<void>()
    indexer.on('status', (status: string) => {
      if (status === 'started') started.resolve()
    })
    await started.promise
    assert.strictEqual(indexer.status, 'started')
  })

  it('should contract error by restarting', async function () {
    const { indexer, hoprChannels, chain } = await useFixtures({
      latestBlockNumber: 4,
      pastEvents: [fixtures.PARTY_A_INITIALIZED_EVENT, fixtures.OPENED_EVENT]
    })

    await indexer.start(chain, 0)

    hoprChannels.emit('error', new Error('MOCK'))

    const started = defer<void>()
    indexer.on('status', (status: string) => {
      if (status === 'started') started.resolve()
    })
    await started.promise
    assert.strictEqual(indexer.status, 'started')
  })

  it('should emit events on updated channels', async function () {
    this.timeout(5000)
    const { indexer, newEvent, newBlock, chain } = await useFixtures({
      latestBlockNumber: 3,
      pastEvents: [fixtures.PARTY_A_INITIALIZED_EVENT, fixtures.PARTY_B_INITIALIZED_EVENT]
    })

    const opened = defer<void>()
    const pendingIniated = defer<void>()
    const closed = defer<void>()

    indexer.on('own-channel-updated', (channel: ChannelEntry) => {
      switch (channel.status) {
        case ChannelStatus.WaitingForCommitment:
          opened.resolve()
          break
        case ChannelStatus.PendingToClose: {
          pendingIniated.resolve()
          break
        }
        case ChannelStatus.Closed: {
          closed.resolve()
          break
        }
      }
    })

    await indexer.start(chain, 0)
    const ev = {
      event: 'ChannelUpdated',
      transactionHash: '',
      blockNumber: 2,
      transactionIndex: 0,
      logIndex: 0,
      args: {
        source: PARTY_B.toAddress().toHex(),
        destination: PARTY_A.toAddress().toHex(),
        newState: {
          balance: BigNumber.from('3'),
          commitment: new Hash(new Uint8Array({ length: Hash.SIZE })).toHex(),
          ticketEpoch: BigNumber.from('0'),
          ticketIndex: BigNumber.from('0'),
          status: 1,
          channelEpoch: BigNumber.from('0'),
          closureTime: BigNumber.from('0')
        }
      } as any
    } as Event<'ChannelUpdated'>
    // We are ACCOUNT_A - if B opens a channel to us, we should automatically
    // commit.
    newEvent(ev)

    newBlock()
    newBlock()
    await opened.promise

    const evClose = {
      event: 'ChannelUpdated',
      transactionHash: '',
      blockNumber: 5,
      transactionIndex: 0,
      logIndex: 0,
      args: {
        source: PARTY_B.toAddress().toHex(),
        destination: PARTY_A.toAddress().toHex(),
        newState: {
          balance: BigNumber.from('3'),
          commitment: Hash.create(new TextEncoder().encode('commA')).toHex(),
          ticketEpoch: BigNumber.from('1'),
          ticketIndex: BigNumber.from('0'),
          status: 3,
          channelEpoch: BigNumber.from('0'),
          closureTime: BigNumber.from('0'),
          closureByPartyA: true
        }
      } as any
    } as Event<'ChannelUpdated'>
    newEvent(evClose)
    newBlock()
    newBlock()

    await pendingIniated.promise

    const evClosed = {
      event: 'ChannelUpdated',
      transactionHash: '',
      blockNumber: 7,
      transactionIndex: 0,
      logIndex: 0,
      args: {
        source: PARTY_B.toAddress().toHex(),
        destination: PARTY_A.toAddress().toHex(),
        newState: {
          balance: BigNumber.from('0'),
          commitment: new Hash(new Uint8Array({ length: Hash.SIZE })).toHex(),
          ticketEpoch: BigNumber.from('0'),
          ticketIndex: BigNumber.from('0'),
          status: 0,
          channelEpoch: BigNumber.from('0'),
          closureTime: BigNumber.from('0'),
          closureByPartyA: false
        }
      } as any
    } as Event<'ChannelUpdated'>

    newEvent(evClosed)
    newBlock()
    newBlock()

    await closed.promise
  })

  it('should process events in the right order', async function () {
    const { indexer, newEvent, newBlock, COMMITTED_CHANNEL, chain } = await useFixtures({
      latestBlockNumber: 3
    })
    await indexer.start(chain, 0)

    newEvent(fixtures.PARTY_A_INITIALIZED_EVENT)
    newEvent(fixtures.PARTY_B_INITIALIZED_EVENT)
    newEvent(fixtures.COMMITTED_EVENT) // setting commited first to test event sorting
    newEvent(fixtures.OPENED_EVENT)

    newBlock()

    const blockMined = defer<void>()

    indexer.on('block-processed', (blockNumber: number) => {
      if (blockNumber === 4) blockMined.resolve()
    })

    await blockMined.promise

    const channel = await indexer.getChannel(COMMITTED_CHANNEL.getId())
    expectChannelsToBeEqual(channel, COMMITTED_CHANNEL)
  })
})<|MERGE_RESOLUTION|>--- conflicted
+++ resolved
@@ -146,40 +146,6 @@
   }
 }
 
-<<<<<<< HEAD
-=======
-const useMultiPartyFixtures = (ops: { latestBlockNumber?: number; pastEvents?: Event<any>[] } = {}) => {
-  const latestBlockNumber = ops.latestBlockNumber ?? 0
-  const pastEvents = ops.pastEvents ?? []
-
-  const db = HoprDB.createMock()
-  const { provider, newBlock } = createProviderMock({ latestBlockNumber })
-  const { hoprChannels, newEvent } = createHoprChannelsMock({ pastEvents })
-
-  const chainAlice = createChainMock(provider, hoprChannels, fixtures.ACCOUNT_A)
-  const chainBob = createChainMock(provider, hoprChannels, fixtures.ACCOUNT_B)
-
-  const indexerAlice = new Indexer(Address.fromString(fixtures.ACCOUNT_A.address), db, 1, 5)
-  const indexerBob = new Indexer(Address.fromString(fixtures.ACCOUNT_B.address), db, 1, 5)
-
-  return {
-    db,
-    provider,
-    newBlock,
-    hoprChannels,
-    newEvent,
-    alice: {
-      indexer: indexerAlice,
-      chain: chainAlice
-    },
-    bob: {
-      indexer: indexerBob,
-      chain: chainBob
-    }
-  }
-}
-
->>>>>>> 3f4059e8
 describe('test indexer', function () {
   it('should start indexer', async function () {
     const { indexer, chain } = await useFixtures()
