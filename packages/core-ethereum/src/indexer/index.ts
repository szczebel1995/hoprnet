--- conflicted
+++ resolved
@@ -4,25 +4,8 @@
 import chalk from 'chalk'
 import BN from 'bn.js'
 import Heap from 'heap-js'
-<<<<<<< HEAD
-import {
-  Logger,
-  pubKeyToPeerId,
-  randomChoice,
-  HoprDB,
-  stringToU8a,
-  Address,
-  ChannelEntry,
-  AccountEntry,
-  Hash,
-  PublicKey,
-  Balance,
-  Snapshot
-} from '@hoprnet/hopr-utils'
-=======
-import { randomChoice, HoprDB, stringToU8a } from '@hoprnet/hopr-utils'
+import { randomChoice, HoprDB, stringToU8a, Logger } from '@hoprnet/hopr-utils'
 import { Address, ChannelEntry, AccountEntry, Hash, PublicKey, Balance, Snapshot } from '@hoprnet/hopr-utils'
->>>>>>> 01452cdb
 import { isConfirmedBlock, snapshotComparator } from './utils'
 import Multiaddr from 'multiaddr'
 import { EventEmitter } from 'events'
