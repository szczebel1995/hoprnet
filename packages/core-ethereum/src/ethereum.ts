--- conflicted
+++ resolved
@@ -112,11 +112,7 @@
     checkDuplicate: Boolean,
     contract: T,
     method: keyof T['functions'],
-<<<<<<< HEAD
-    handleTxListener: (tx: string) => Promise<string>,
-=======
     handleTxListener: (tx: string) => DeferType<string>,
->>>>>>> 00809924
     ...rest: Parameters<T['functions'][keyof T['functions']]>
   ): Promise<SendTransactionReturn> {
     const gasLimit = 400e3
@@ -144,11 +140,7 @@
     }
     log('essentialTxPayload %o', essentialTxPayload)
 
-<<<<<<< HEAD
-    let listenerPromise
-=======
     let deferredListener
->>>>>>> 00809924
     try {
       if (checkDuplicate) {
         const [checkedDuplicate, hash] = transactions.existInMinedOrPendingWithHigherFee(essentialTxPayload, gasPrice)
@@ -172,13 +164,7 @@
       const initiatedHash = utils.keccak256(signedTx)
       transactions.addToQueuing(initiatedHash, { nonce, gasPrice }, essentialTxPayload)
       // with let indexer to listen to the tx
-<<<<<<< HEAD
-      listenerPromise = handleTxListener(initiatedHash).catch((err) => {
-        log(`Failed to resolve indexer listener ${err}`)
-      })
-=======
       deferredListener = handleTxListener(initiatedHash)
->>>>>>> 00809924
       // 4. send transaction to our ethereum provider
       transaction = await provider.sendTransaction(signedTx)
     } catch (error) {
@@ -198,13 +184,10 @@
       })
     } catch (error) {
       log(error)
-<<<<<<< HEAD
-=======
       // remove listener but not throwing error message
       deferredListener.reject()
       // this transaction was not confirmed so we just remove it
       transactions.remove(transaction.hash)
->>>>>>> 00809924
       const isRevertedErr = [error?.code, String(error)].includes(errors.CALL_EXCEPTION)
       const isAlreadyKnownErr =
         [error?.code, String(error)].includes(errors.NONCE_EXPIRED) ||
@@ -215,33 +198,11 @@
       } else if (isAlreadyKnownErr) {
         log('Transaction with nonce %d and hash %s reverted due to known error: %s', nonce, transaction.hash, error)
       } else {
-<<<<<<< HEAD
-        log('Transaction with nonce %d failed to sent: %s', nonce, error)
-
-        // if this hash is already known and we already have it included in
-        // pending we can safely ignore this
-        if (isAlreadyKnownErr && transactions.pending.has(transaction.hash)) {
-          return {
-            hash: transaction.hash
-          }
-        }
-
-        // this transaction was not confirmed so we just remove it
-        transactions.remove(transaction.hash)
-=======
         log('Transaction with nonce %d and hash failed to sent: %s', nonce, transaction.hash, error)
->>>>>>> 00809924
       }
 
       throw error
     }
-<<<<<<< HEAD
-    await listenerPromise
-    return transaction
-  }
-
-  async function announce(multiaddr: Multiaddr, txHandler: (tx: string) => Promise<string>): Promise<string> {
-=======
     try {
       await deferredListener.promise
       return {
@@ -255,7 +216,6 @@
   }
 
   async function announce(multiaddr: Multiaddr, txHandler: (tx: string) => DeferType<string>): Promise<string> {
->>>>>>> 00809924
     try {
       const confirmation = await sendTransaction(
         checkDuplicate,
@@ -265,16 +225,9 @@
         publicKey.toUncompressedPubKeyHex(),
         multiaddr.bytes
       )
-<<<<<<< HEAD
-      return confirmation.hash
-    } catch (error) {
-      log(error)
-      throw new Error('Fatal error, announce transaction failed')
-=======
       return confirmation.tx.hash
     } catch (error) {
       throw new Error(`Failed in sending announce transaction ${error}`)
->>>>>>> 00809924
     }
   }
 
@@ -282,11 +235,7 @@
     currency: 'NATIVE' | 'HOPR',
     recipient: string,
     amount: string,
-<<<<<<< HEAD
-    txHandler: (tx: string) => Promise<string>
-=======
-    txHandler: (tx: string) => DeferType<string>
->>>>>>> 00809924
+    txHandler: (tx: string) => DeferType<string>
   ): Promise<string> {
     if (currency === 'NATIVE') {
       const nonceLock = await nonceTracker.getNonceLock(address)
@@ -306,17 +255,12 @@
     }
 
     // withdraw HOPR
-<<<<<<< HEAD
-    const transaction = await sendTransaction(checkDuplicate, token, 'transfer', txHandler, recipient, amount)
-    return transaction.hash
-=======
     try {
       const transaction = await sendTransaction(checkDuplicate, token, 'transfer', txHandler, recipient, amount)
       return transaction.tx.hash
     } catch (error) {
       throw new Error(`Failed in sending withdraw transaction ${error}`)
     }
->>>>>>> 00809924
   }
 
   async function fundChannel(
@@ -326,21 +270,6 @@
     counterparty: Address,
     myFund: Balance,
     counterpartyFund: Balance,
-<<<<<<< HEAD
-    txHandler: (tx: string) => Promise<string>
-  ): Promise<Receipt> {
-    const totalFund = myFund.toBN().add(counterpartyFund.toBN())
-    const transaction = await sendTransaction(
-      checkDuplicate,
-      token,
-      'send',
-      txHandler,
-      channels.address,
-      totalFund.toString(),
-      abiCoder.encode(
-        ['address', 'address', 'uint256', 'uint256'],
-        [me.toHex(), counterparty.toHex(), myFund.toBN().toString(), counterpartyFund.toBN().toString()]
-=======
     txHandler: (tx: string) => DeferType<string>
   ): Promise<Receipt> {
     try {
@@ -356,7 +285,6 @@
           ['address', 'address', 'uint256', 'uint256'],
           [me.toHex(), counterparty.toHex(), myFund.toBN().toString(), counterpartyFund.toBN().toString()]
         )
->>>>>>> 00809924
       )
       return transaction.tx.hash
     } catch (error) {
@@ -370,20 +298,6 @@
     me: Address,
     counterparty: Address,
     amount: Balance,
-<<<<<<< HEAD
-    txHandler: (tx: string) => Promise<string>
-  ): Promise<Receipt> {
-    const transaction = await sendTransaction(
-      checkDuplicate,
-      token,
-      'send',
-      txHandler,
-      channels.address,
-      amount.toBN().toString(),
-      abiCoder.encode(
-        ['address', 'address', 'uint256', 'uint256'],
-        [me.toHex(), counterparty.toHex(), amount.toBN().toString(), '0']
-=======
     txHandler: (tx: string) => DeferType<string>
   ): Promise<Receipt> {
     try {
@@ -398,7 +312,6 @@
           ['address', 'address', 'uint256', 'uint256'],
           [me.toHex(), counterparty.toHex(), amount.toBN().toString(), '0']
         )
->>>>>>> 00809924
       )
       return transaction.tx.hash
     } catch (error) {
@@ -409,18 +322,6 @@
   async function finalizeChannelClosure(
     channels: HoprChannels,
     counterparty: Address,
-<<<<<<< HEAD
-    txHandler: (tx: string) => Promise<string>
-  ): Promise<Receipt> {
-    const transaction = await sendTransaction(
-      checkDuplicate,
-      channels,
-      'finalizeChannelClosure',
-      txHandler,
-      counterparty.toHex()
-    )
-    return transaction.hash
-=======
     txHandler: (tx: string) => DeferType<string>
   ): Promise<Receipt> {
     try {
@@ -435,25 +336,12 @@
     } catch (error) {
       throw new Error(`Failed in sending finalizeChannelClosure transaction ${error}`)
     }
->>>>>>> 00809924
     // TODO: catch race-condition
   }
 
   async function initiateChannelClosure(
     channels: HoprChannels,
     counterparty: Address,
-<<<<<<< HEAD
-    txHandler: (tx: string) => Promise<string>
-  ): Promise<Receipt> {
-    const transaction = await sendTransaction(
-      checkDuplicate,
-      channels,
-      'initiateChannelClosure',
-      txHandler,
-      counterparty.toHex()
-    )
-    return transaction.hash
-=======
     txHandler: (tx: string) => DeferType<string>
   ): Promise<Receipt> {
     try {
@@ -468,7 +356,6 @@
     } catch (error) {
       throw new Error(`Failed in sending initiateChannelClosure transaction ${error}`)
     }
->>>>>>> 00809924
     // TODO: catch race-condition
   }
 
@@ -477,25 +364,6 @@
     counterparty: Address,
     ackTicket: AcknowledgedTicket,
     ticket: Ticket,
-<<<<<<< HEAD
-    txHandler: (tx: string) => Promise<string>
-  ): Promise<Receipt> {
-    const transaction = await sendTransaction(
-      checkDuplicate,
-      channels,
-      'redeemTicket',
-      txHandler,
-      counterparty.toHex(),
-      ackTicket.preImage.toHex(),
-      ackTicket.ticket.epoch.serialize(),
-      ackTicket.ticket.index.serialize(),
-      ackTicket.response.toHex(),
-      ticket.amount.toBN().toString(),
-      ticket.winProb.toBN().toString(),
-      ticket.signature.serialize()
-    )
-    return transaction.hash
-=======
     txHandler: (tx: string) => DeferType<string>
   ): Promise<Receipt> {
     try {
@@ -517,26 +385,12 @@
     } catch (error) {
       throw new Error(`Failed in sending redeemticket transaction ${error}`)
     }
->>>>>>> 00809924
   }
 
   async function setCommitment(
     channels: HoprChannels,
     counterparty: Address,
     commitment: Hash,
-<<<<<<< HEAD
-    txHandler: (tx: string) => Promise<string>
-  ): Promise<Receipt> {
-    const transaction = await sendTransaction(
-      checkDuplicate,
-      channels,
-      'bumpChannel',
-      txHandler,
-      counterparty.toHex(),
-      commitment.toHex()
-    )
-    return transaction.hash
-=======
     txHandler: (tx: string) => DeferType<string>
   ): Promise<Receipt> {
     try {
@@ -552,7 +406,6 @@
     } catch (error) {
       throw new Error(`Failed in sending setCommitment transaction ${error}`)
     }
->>>>>>> 00809924
   }
 
   async function getNativeTokenTransactionInBlock(
@@ -578,26 +431,13 @@
       currency: 'NATIVE' | 'HOPR',
       recipient: string,
       amount: string,
-<<<<<<< HEAD
-      txHandler: (tx: string) => Promise<string>
-=======
       txHandler: (tx: string) => DeferType<string>
->>>>>>> 00809924
     ) => withdraw(currency, recipient, amount, txHandler),
     fundChannel: (
       me: Address,
       counterparty: Address,
       myTotal: Balance,
       theirTotal: Balance,
-<<<<<<< HEAD
-      txHandler: (tx: string) => Promise<string>
-    ) => fundChannel(token, channels, me, counterparty, myTotal, theirTotal, txHandler),
-    openChannel: (me: Address, counterparty: Address, amount: Balance, txHandler: (tx: string) => Promise<string>) =>
-      openChannel(token, channels, me, counterparty, amount, txHandler),
-    finalizeChannelClosure: (counterparty: Address, txHandler: (tx: string) => Promise<string>) =>
-      finalizeChannelClosure(channels, counterparty, txHandler),
-    initiateChannelClosure: (counterparty: Address, txHandler: (tx: string) => Promise<string>) =>
-=======
       txHandler: (tx: string) => DeferType<string>
     ) => fundChannel(token, channels, me, counterparty, myTotal, theirTotal, txHandler),
     openChannel: (me: Address, counterparty: Address, amount: Balance, txHandler: (tx: string) => DeferType<string>) =>
@@ -605,23 +445,15 @@
     finalizeChannelClosure: (counterparty: Address, txHandler: (tx: string) => DeferType<string>) =>
       finalizeChannelClosure(channels, counterparty, txHandler),
     initiateChannelClosure: (counterparty: Address, txHandler: (tx: string) => DeferType<string>) =>
->>>>>>> 00809924
       initiateChannelClosure(channels, counterparty, txHandler),
     redeemTicket: (
       counterparty: Address,
       ackTicket: AcknowledgedTicket,
       ticket: Ticket,
-<<<<<<< HEAD
-      txHandler: (tx: string) => Promise<string>
-    ) => redeemTicket(channels, counterparty, ackTicket, ticket, txHandler),
-    getGenesisBlock: () => genesisBlock,
-    setCommitment: (counterparty: Address, comm: Hash, txHandler: (tx: string) => Promise<string>) =>
-=======
       txHandler: (tx: string) => DeferType<string>
     ) => redeemTicket(channels, counterparty, ackTicket, ticket, txHandler),
     getGenesisBlock: () => genesisBlock,
     setCommitment: (counterparty: Address, comm: Hash, txHandler: (tx: string) => DeferType<string>) =>
->>>>>>> 00809924
       setCommitment(channels, counterparty, comm, txHandler),
     getWallet: () => wallet,
     waitUntilReady: async () => await provider.ready,
