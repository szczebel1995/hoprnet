--- conflicted
+++ resolved
@@ -2,21 +2,7 @@
 import type PeerId from 'peer-id'
 import type { ChainWrapper } from './ethereum'
 import chalk from 'chalk'
-<<<<<<< HEAD
-import {
-  Logger,
-  cacheNoArgAsyncFunction,
-  HoprDB,
-  Acknowledgement,
-  PublicKey,
-  Balance,
-  Address,
-  NativeBalance
-} from '@hoprnet/hopr-utils'
-=======
-import debug from 'debug'
-import { AcknowledgedTicket, PublicKey, Balance, Address, NativeBalance } from '@hoprnet/hopr-utils'
->>>>>>> 7c2fa9bb
+import { Logger, AcknowledgedTicket, PublicKey, Balance, Address, NativeBalance } from '@hoprnet/hopr-utils'
 import Indexer from './indexer'
 import { RoutingChannel } from './indexer'
 import { PROVIDER_DEFAULT_URI, INDEXER_MAX_CONFIRMATIONS, INDEXER_BLOCK_RANGE } from './constants'
