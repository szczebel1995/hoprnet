--- conflicted
+++ resolved
@@ -93,42 +93,18 @@
     return new Channel(src, counterparty, this.db, this.chain, this.indexer, this.privateKey, this)
   }
 
-<<<<<<< HEAD
-=======
-  private resolvePromise(eventType: IndexerEvents, tx: string): Promise<string> {
-    return new Promise((resolve) => {
-      const listener = (txHash: string[]) => {
-        const announced = txHash.find((emitted) => emitted === tx)
-        if (announced) {
-          this.indexer.removeListener(eventType, listener)
-          resolve(tx)
-        }
-      }
-      this.indexer.addListener(eventType, listener)
-    })
-  }
-
->>>>>>> e15851b2
   async announce(multiaddr: Multiaddr): Promise<string> {
     // promise of tx hash gets resolved when the tx is mined.
     const tx = await this.chain.announce(multiaddr)
     // event emitted by the indexer
-<<<<<<< HEAD
     return this.indexer.resolvePendingTransaction('annouce', tx);
-=======
-    return this.resolvePromise('annouce', tx)
->>>>>>> e15851b2
   }
 
   async withdraw(currency: 'NATIVE' | 'HOPR', recipient: string, amount: string): Promise<string> {
     // promise of tx hash gets resolved when the tx is mined.
     const tx = await this.chain.withdraw(currency, recipient, amount)
     // event emitted by the indexer
-<<<<<<< HEAD
     return this.indexer.resolvePendingTransaction(currency === 'NATIVE' ? 'withdraw-native' : 'withdraw-hopr', tx);
-=======
-    return this.resolvePromise(currency === 'NATIVE' ? 'withdraw-native' : 'withdraw-hopr', tx)
->>>>>>> e15851b2
   }
 
   public getOpenChannelsFrom(p: PublicKey) {
