import type { LevelUp } from 'levelup'
import type { WebsocketProvider } from 'web3-core'
import type {
  Currencies,
  AcknowledgedTicket as IAcknowledgedTicket,
  SignedTicket,
  Hash,
  UnacknowledgedTicket,
  ValidateResponse,
  RedeemStatus
} from '@hoprnet/hopr-core-connector-interface'
import type HoprCoreConnector from '@hoprnet/hopr-core-connector-interface'
import type { HoprChannels } from './tsc/web3/HoprChannels'
import type { HoprToken } from './tsc/web3/HoprToken'
import Web3 from 'web3'
import chalk from 'chalk'
import { Network, addresses, abis } from '@hoprnet/hopr-ethereum'
import { ChannelFactory } from './channel'
import types from './types'
import Indexer from './indexer'
import * as dbkeys from './dbKeys'
import * as utils from './utils'
import * as constants from './constants'
import * as config from './config'
import Account from './account'
import { ProbabilisticPayments } from './hashedSecret'
import debug from 'debug'
import AcknowledgedTicket from './types/acknowledgedTicket'

const HoprChannelsAbi = abis.HoprChannels
const HoprTokenAbi = abis.HoprToken

const log = debug('hopr-core-ethereum')
let provider: WebsocketProvider
import { storeSecretOnChain, findOnChainSecret, submitTicketRedemption } from './chainInteractions'

export default class HoprEthereum implements HoprCoreConnector {
  private _status: 'dead' | 'alive' = 'dead'
  private _starting?: Promise<HoprEthereum>
  private _stopping?: Promise<void>

  public channel: ChannelFactory
  public types: types
  public indexer: Indexer
  public account: Account
  public probabilisticPayments: ProbabilisticPayments

  constructor(
    public db: LevelUp,
    public web3: Web3,
    public chainId: number,
    public network: Network,
    public hoprChannels: HoprChannels,
    public hoprToken: HoprToken,
    privateKey: Uint8Array,
    publicKey: Uint8Array,
    maxConfirmations: number
  ) {
    this.account = new Account(this, privateKey, publicKey, chainId)
    this.indexer = new Indexer(this, maxConfirmations)
    this.types = new types()
    this.channel = new ChannelFactory(this)

    this.probabilisticPayments = new ProbabilisticPayments(
      this.db,
      this.account.keys.onChain.privKey,
      async (hash: Hash) => await storeSecretOnChain(hash, this.account, this.hoprChannels),
      async () => await findOnChainSecret(this.hoprChannels, this.account),
      async (a: AcknowledgedTicket) => await submitTicketRedemption(a, this.hoprChannels, this.account)
    )
  }

  readonly dbKeys = dbkeys
  readonly utils = utils
  readonly constants = constants
  readonly CHAIN_NAME = 'HOPR on Ethereum'

  private async _start(): Promise<HoprEthereum> {
    await this.waitForWeb3()
    // await this.initOnchainValues()
    await this.indexer.start()
    await provider.connect()
    this._status = 'alive'
    log(chalk.green('Connector started'))
    return this
  }

  /**
   * Initialises the connector, e.g. connect to a blockchain node.
   */
  public async start(): Promise<HoprEthereum> {
    log('Starting connector..')
    if (this._status === 'alive') {
      log('Connector has already started')
      return Promise.resolve(this)
    }
    if (!this._starting) {
      this._starting = this._start()
      this._starting.finally(() => {
        this._starting = undefined
      })
    }
    return this._starting
  }

  /**
   * Stops the connector.
   */
  async stop(): Promise<void> {
    log('Stopping connector..')
    if (typeof this._stopping !== 'undefined') {
      return this._stopping
    } else if (this._status === 'dead') {
      return
    }

    this._stopping = Promise.resolve()
      .then(async () => {
        if (this._starting) {
          log("Connector will stop once it's started")
          await this._starting
        }

        await this.indexer.stop()
        await this.account.stop()
        provider.disconnect(1000, 'Stopping HOPR node.')
        this._status = 'dead'
        log(chalk.green('Connector stopped'))
      })
      .finally(() => {
        this._stopping = undefined
      })
    return this._stopping
  }

  get started() {
    return this._status === 'alive'
  }

  /**
   * Initializes the on-chain values of our account.
   */
  public async initOnchainValues(): Promise<void> {
    await this.probabilisticPayments.initialize() // no-op if already initialized
  }

  /**
   * Checks whether web3 connection is alive
   * @returns a promise resolved true if web3 connection is alive
   */
  private async checkWeb3(): Promise<void> {
    if (!(await this.web3.eth.net.isListening())) {
      throw Error('web3 is not connected')
    }
  }

  // Web3's API leaves a lot to be desired...
  private async waitForWeb3(iterations: number = 0): Promise<void> {
    try {
      return await this.checkWeb3()
    } catch (e) {
      log('error when waiting for web3, try again', e)
      await utils.wait(1 * 1e3)
      if (iterations < 2) {
        this.waitForWeb3(iterations + 1)
      } else {
        throw new Error('giving up connecting to web3 after ' + iterations + 'attempts')
      }
    }
  }

  withdraw(currency: Currencies, recipient: string, amount: string): Promise<string> {
    return new Promise<string>(async (resolve, reject) => {
      try {
        if (currency === 'NATIVE') {
          const tx = await this.account.signTransaction({
            from: (await this.account.address).toHex(),
            to: recipient,
            value: amount
          })

          tx.send().once('transactionHash', (hash) => resolve(hash))
        } else {
          const tx = await this.account.signTransaction(
            {
              from: (await this.account.address).toHex(),
              to: this.hoprToken.options.address
            },
            this.hoprToken.methods.transfer(recipient, amount)
          )

          tx.send().once('transactionHash', (hash) => resolve(hash))
        }
      } catch (err) {
        reject(err)
      }
    })
  }

  public async hexAccountAddress(): Promise<string> {
    return (await this.account.address).toHex()
  }

  public smartContractInfo(): string {
    const network = utils.getNetworkName(this.chainId)
    const addr = addresses[network]
    return [`Running on: ${network}`, `HOPR Token: ${addr.HoprToken}`, `HOPR Channels: ${addr.HoprChannels}`].join('\n')
  }

  /**
   * Creates an uninitialised instance.
   *
   * @param db database instance
   * @param seed that is used to derive that on-chain identity
   * @param options.provider provider URI that is used to connect to the blockchain
   * @param options.debug debug mode, will generate account secrets using account's public key
   * @returns a promise resolved to the connector
   */
  public static async create(
    db: LevelUp,
    seed: Uint8Array,
    options?: { id?: number; provider?: string; debug?: boolean; maxConfirmations?: number }
  ): Promise<HoprEthereum> {
    const providerUri = options?.provider || config.DEFAULT_URI

    provider = new Web3.providers.WebsocketProvider(providerUri, {
      reconnect: {
        auto: true,
        delay: 1000, // ms
        maxAttempts: 30
      }
    })

    const web3 = new Web3(provider)

    const [chainId, publicKey] = await Promise.all([utils.getChainId(web3), utils.privKeyToPubKey(seed)])
    const network = utils.getNetworkName(chainId) as Network

    if (typeof addresses?.[network]?.HoprChannels === 'undefined') {
      throw Error(`token contract address from network ${network} not found`)
    }

    const hoprChannels = new web3.eth.Contract(HoprChannelsAbi as any, addresses?.[network]?.HoprChannels)
    const hoprToken = new web3.eth.Contract(HoprTokenAbi as any, addresses?.[network]?.HoprToken)

<<<<<<< HEAD
=======
    // @TODO: maybe use this later? for emmenbruecke
    // const methods = [...Object.keys(hoprChannels.methods), ...Object.keys(hoprToken.methods)]
    // const methodsMapped = methods.reduce((result, func) => {
    //   result.set(web3.eth.abi.encodeFunctionSignature(func), func)
    //   return result
    // }, new Map())

    // const oldSend = provider.send
    // function wrapSend(...args: any): any {
    //   const rpcMethod = args?.[0]?.method
    //   let method: string

    //   if (rpcMethod === 'eth_call') {
    //     const param = args?.[0]?.params?.[0]
    //     const funcSignature = param.data.slice(0, 10)
    //     method = methodsMapped.get(funcSignature)
    //   } else {
    //     method = rpcMethod
    //   }

    //   console.count(method)

    //   // @ts-ignore
    //   return oldSend.bind(provider)(...args)
    // }
    // provider.send = wrapSend.bind(provider)

>>>>>>> ab042d7c
    const coreConnector = new HoprEthereum(
      db,
      web3,
      chainId,
      network,
      hoprChannels,
      hoprToken,
      seed,
      publicKey,
      options.maxConfirmations ?? config.MAX_CONFIRMATIONS
    )
    log(`using blockchain address ${await coreConnector.hexAccountAddress()}`)
    return coreConnector
  }

  static get constants() {
    return constants
  }

  public async validateTicket(ticket: UnacknowledgedTicket, response: Hash): Promise<ValidateResponse> {
    return this.probabilisticPayments.validateTicket(ticket, response)
  }
  public async redeemTicket(ticket: AcknowledgedTicket): Promise<RedeemStatus> {
    return this.probabilisticPayments.redeemTicket(ticket)
  }

  createAcknowledgedTicket(signedTicket: SignedTicket, response: Hash, preImage?: Hash): IAcknowledgedTicket {
    return new AcknowledgedTicket(signedTicket, response, preImage)
  }
}

export const Types = types
export const Utils = utils<|MERGE_RESOLUTION|>--- conflicted
+++ resolved
@@ -242,37 +242,6 @@
 
     const hoprChannels = new web3.eth.Contract(HoprChannelsAbi as any, addresses?.[network]?.HoprChannels)
     const hoprToken = new web3.eth.Contract(HoprTokenAbi as any, addresses?.[network]?.HoprToken)
-
-<<<<<<< HEAD
-=======
-    // @TODO: maybe use this later? for emmenbruecke
-    // const methods = [...Object.keys(hoprChannels.methods), ...Object.keys(hoprToken.methods)]
-    // const methodsMapped = methods.reduce((result, func) => {
-    //   result.set(web3.eth.abi.encodeFunctionSignature(func), func)
-    //   return result
-    // }, new Map())
-
-    // const oldSend = provider.send
-    // function wrapSend(...args: any): any {
-    //   const rpcMethod = args?.[0]?.method
-    //   let method: string
-
-    //   if (rpcMethod === 'eth_call') {
-    //     const param = args?.[0]?.params?.[0]
-    //     const funcSignature = param.data.slice(0, 10)
-    //     method = methodsMapped.get(funcSignature)
-    //   } else {
-    //     method = rpcMethod
-    //   }
-
-    //   console.count(method)
-
-    //   // @ts-ignore
-    //   return oldSend.bind(provider)(...args)
-    // }
-    // provider.send = wrapSend.bind(provider)
-
->>>>>>> ab042d7c
     const coreConnector = new HoprEthereum(
       db,
       web3,
