--- conflicted
+++ resolved
@@ -135,11 +135,7 @@
     )
   }
 
-<<<<<<< HEAD
-  public setTxHandler(evt: IndexerEvents, tx: string): Promise<string> {
-=======
   public setTxHandler(evt: IndexerEvents, tx: string): DeferType<string> {
->>>>>>> 00809924
     return this.indexer.resolvePendingTransaction(evt, tx)
   }
 
