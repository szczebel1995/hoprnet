--- conflicted
+++ resolved
@@ -33,13 +33,8 @@
 
     owner = await getPrivKeyData(stringToU8a(testconfigs.FUND_ACCOUNT_PRIVATE_KEY))
     web3 = new Web3(configs.DEFAULT_URI)
-<<<<<<< HEAD
-    hoprToken = new web3.eth.Contract(HoprTokenAbi as any, addresses?.localhost?.HoprToken)
-    connector = await createNode(owner.privKey.serialize())
-=======
     hoprToken = new web3.eth.Contract(HoprTokenAbi as any, getAddresses()?.localhost?.HoprToken)
     connector = await createNode(owner.privKey)
->>>>>>> 6b0fce30
 
     await connector.start()
   })
@@ -124,13 +119,8 @@
     bob = await getPrivKeyData(randomBytes(32))
 
     web3 = new Web3(configs.DEFAULT_URI)
-<<<<<<< HEAD
-    hoprToken = new web3.eth.Contract(HoprTokenAbi as any, addresses?.localhost?.HoprToken)
-    connector = await createNode(alice.privKey.serialize())
-=======
     hoprToken = new web3.eth.Contract(HoprTokenAbi as any, getAddresses()?.localhost?.HoprToken)
     connector = await createNode(alice.privKey)
->>>>>>> 6b0fce30
 
     await hoprToken.methods.mint(alice.address.toHex(), 100, '0x0', '0x0').send({
       from: alice.address.toHex(),
