import type Connector from '.'
import { ethers } from 'ethers'
import BN from 'bn.js'
import { PublicKey, Balance, Hash, UINT256, Ticket, Acknowledgement, Channel } from './types'
import { computeWinningProbability, checkChallenge, isWinningTicket, getSignatureParameters } from './utils'
import Debug from 'debug'
import type { SubmitTicketResponse } from '.'

const log = Debug('hopr-core-ethereum:channel')
const abiCoder = new ethers.utils.AbiCoder()

export class ChannelManager {
  constructor(
    private readonly connector: Connector, // TODO: replace with ethereum global context?
  ) {}

<<<<<<< HEAD
  async getChannel(self: PublicKey, counterparty: PublicKey): Promise<Channel> {
    const id = Channel.generateId(self.toAddress(), counterparty.toAddress())
    const channel = await this.connector.indexer.getChannel(id)
    if (!channel) {
      throw Error(`Channel for ${id.toHex()} not found`)
=======
  static generateId(self: Address, counterparty: Address) {
    let parties = self.sortPair(counterparty)
    return Hash.create(Buffer.concat(parties.map((x) => x.serialize())))
  }

  getId() {
    return Channel.generateId(this.self.toAddress(), this.counterparty.toAddress())
  }

  async getState(): Promise<ChannelEntry> {
    const channelId = this.getId()
    const state = await this.connector.indexer.getChannel(channelId)
    if (state) return state

    throw Error(`Channel state for ${channelId.toHex()} not found`)
  }

  async getBalances() {
    const state = await this.getState()
    const { partyA, partyB } = state.getBalances()
    const [self, counterparty] = state.partyA.eq(this.self.toAddress()) ? [partyA, partyB] : [partyB, partyA]

    return {
      self,
      counterparty
>>>>>>> 9d1a1efe
    }
    return channel
  }

  async channelExists(self: PublicKey, counterparty: PublicKey): Promise<boolean> {
    const id = Channel.generateId(self.toAddress(), counterparty.toAddress())
    const channel = await this.connector.indexer.getChannel(id)
    return (channel && channel.getStatus() !== 'CLOSED')
  }

  async open(self: PublicKey, counterparty: PublicKey, fundAmount: Balance) {
    if (this.channelExists(self, counterparty)){
      throw Error('Channel is already opened')
    }
    const myBalance = await this.connector.hoprToken.balanceOf(myAddress.toHex())
    if (new BN(myBalance.toString()).lt(fundAmount.toBN())) {
      throw Error('We do not have enough balance to open a channel')
    }

    try {
      const transaction = await account.sendTransaction(
        hoprToken.send,
        hoprChannels.address,
        fundAmount.toBN().toString(),
        abiCoder.encode(['bool', 'address', 'address'], [true, myAddress.toHex(), counterpartyAddress.toHex()])
      )
      await transaction.wait()

      return transaction.hash
    } catch (err) {
      // TODO: catch race-condition
      console.log(err)
      throw Error(`Failed to open channel`)
    }
  }

  async initializeClosure() {
    const { account, hoprChannels } = this.connector

    const state = await this.getState()
    const counterpartyAddress = this.counterparty.toAddress()

    if (state.getStatus() !== 'OPEN') {
      throw Error('Channel status is not OPEN')
    }

    try {
      const transaction = await account.sendTransaction(
        hoprChannels.initiateChannelClosure,
        counterpartyAddress.toHex()
      )
      await transaction.wait()

      return transaction.hash
    } catch (err) {
      // TODO: catch race-condition
      console.log(err)
      throw Error(`Failed to initialize channel closure`)
    }
  }

  async finalizeClosure() {
    const { account, hoprChannels } = this.connector

    const state = await this.getState()
    const counterpartyAddress = this.counterparty.toAddress()

    if (state.getStatus() !== 'PENDING_TO_CLOSE') {
      throw Error('Channel status is not PENDING_TO_CLOSE')
    }

    try {
      const transaction = await account.sendTransaction(
        hoprChannels.finalizeChannelClosure,
        counterpartyAddress.toHex()
      )
      await transaction.wait()

      return transaction.hash
    } catch (err) {
      // TODO: catch race-condition
      console.log(err)
      throw Error(`Failed to finilize channel closure`)
    }
  }

  async createTicket(amount: Balance, challenge: Hash, winProb: number) {
    const counterpartyAddress = this.counterparty.toAddress()
    const counterpartyState = await this.connector.indexer.getAccount(counterpartyAddress)
    return Ticket.create(
      counterpartyAddress,
      challenge,
      new UINT256(counterpartyState.counter),
      amount,
      computeWinningProbability(winProb),
      new UINT256((await this.getState()).getIteration()),
      this.connector.account.privateKey
    )
  }

  async createDummyTicket(challenge: Hash): Promise<Ticket> {
    // TODO: document how dummy ticket works
    return Ticket.create(
      this.counterparty.toAddress(),
      challenge,
      UINT256.fromString('0'),
      new Balance(new BN(0)),
      computeWinningProbability(1),
      UINT256.fromString('0'),
      this.connector.account.privateKey
    )
  }

  async redeemTicket(ackTicket: Acknowledgement): Promise<SubmitTicketResponse> {
    try {
      const ticket = ackTicket.ticket

      log('Redeeming ticket', ackTicket.response.toHex())
      const { hoprChannels, account } = this.connector
      const { r, s, v } = getSignatureParameters(ticket.signature)

      const emptyPreImage = new Hash(new Uint8Array(Hash.SIZE).fill(0x00))
      const hasPreImage = !ackTicket.preImage.eq(emptyPreImage)
      if (!hasPreImage) {
        log(`Failed to submit ticket ${ackTicket.response.toHex()}: 'PreImage is empty.'`)
        return {
          status: 'FAILURE',
          message: 'PreImage is empty.'
        }
      }

      const validChallenge = await checkChallenge(ticket.challenge, ackTicket.response)
      if (!validChallenge) {
        log(`Failed to submit ticket ${ackTicket.response.toHex()}: 'Invalid challenge.'`)
        return {
          status: 'FAILURE',
          message: 'Invalid challenge.'
        }
      }

      const isWinning = await isWinningTicket(ticket.getHash(), ackTicket.response, ackTicket.preImage, ticket.winProb)
      if (!isWinning) {
        log(`Failed to submit ticket ${ackTicket.response.toHex()}:  'Not a winning ticket.'`)
        return {
          status: 'FAILURE',
          message: 'Not a winning ticket.'
        }
      }

      const counterparty = ticket.getSigner().toAddress()
      const transaction = await account.sendTransaction(
        hoprChannels.redeemTicket,
        counterparty.toHex(),
        ackTicket.preImage.toHex(),
        ackTicket.response.toHex(),
        ticket.amount.toBN().toString(),
        ticket.winProb.toHex(),
        r.toHex(),
        s.toHex(),
        v + 27
      )
      await transaction.wait()
      // TODO delete ackTicket
      this.connector.account.updateLocalState(ackTicket.preImage)

      log('Successfully submitted ticket', ackTicket.response.toHex())
      return {
        status: 'SUCCESS',
        receipt: transaction.hash,
        ackTicket
      }
    } catch (err) {
      log('Unexpected error when submitting ticket', ackTicket.response.toHex(), err)
      return {
        status: 'ERROR',
        error: err
      }
    }
  }

  /*
  private async initPreimage() {
    if (!this.preimage) {
      const ocs = await this.getOnChainSecret()
      if (!ocs) {
        throw new Error('cannot reserve preimage when there is no on chain secret')
      }
      this.preimage = await this.coreConnector.hashedSecret.findPreImage(ocs)
    }
  }

  /**
   * Reserve a preImage for the given ticket if it is a winning ticket.
   * @param ticket the acknowledged ticket
  async acknowledge(
    unacknowledgedTicket: UnacknowledgedTicket,
    acknowledgementHash: Hash
  ): Promise<Acknowledgement | null> {
    await this.initPreimage()
    const response = Hash.create(u8aConcat(unacknowledgedTicket.secretA.serialize(), acknowledgementHash.serialize()))
    const ticket = unacknowledgedTicket.ticket
    if (await isWinningTicket(ticket.getHash(), response, this.preimage, ticket.winProb)) {
      const ack = new Acknowledgement(ticket, response, this.preimage)
      this.preimage = await this.coreConnector.hashedSecret.findPreImage(this.preimage)
      return ack
    } else {
      return null
    }
  }
  */
}<|MERGE_RESOLUTION|>--- conflicted
+++ resolved
@@ -14,39 +14,11 @@
     private readonly connector: Connector, // TODO: replace with ethereum global context?
   ) {}
 
-<<<<<<< HEAD
   async getChannel(self: PublicKey, counterparty: PublicKey): Promise<Channel> {
     const id = Channel.generateId(self.toAddress(), counterparty.toAddress())
     const channel = await this.connector.indexer.getChannel(id)
     if (!channel) {
       throw Error(`Channel for ${id.toHex()} not found`)
-=======
-  static generateId(self: Address, counterparty: Address) {
-    let parties = self.sortPair(counterparty)
-    return Hash.create(Buffer.concat(parties.map((x) => x.serialize())))
-  }
-
-  getId() {
-    return Channel.generateId(this.self.toAddress(), this.counterparty.toAddress())
-  }
-
-  async getState(): Promise<ChannelEntry> {
-    const channelId = this.getId()
-    const state = await this.connector.indexer.getChannel(channelId)
-    if (state) return state
-
-    throw Error(`Channel state for ${channelId.toHex()} not found`)
-  }
-
-  async getBalances() {
-    const state = await this.getState()
-    const { partyA, partyB } = state.getBalances()
-    const [self, counterparty] = state.partyA.eq(this.self.toAddress()) ? [partyA, partyB] : [partyB, partyA]
-
-    return {
-      self,
-      counterparty
->>>>>>> 9d1a1efe
     }
     return channel
   }
