--- conflicted
+++ resolved
@@ -13,11 +13,7 @@
 const log = debug('hopr-core-ethereum:ticket')
 
 const DEFAULT_WIN_PROB = 1
-<<<<<<< HEAD
-const EMPTY_PRE_IMAGE = new Hash(new Uint8Array(HASHED_SECRET_WIDTH).fill(0x00))
-=======
-const EMPTY_PRE_IMAGE = new Uint8Array(Hash.SIZE).fill(0x00)
->>>>>>> 6b0fce30
+const EMPTY_PRE_IMAGE = new Hash(new Uint8Array(Hash.SIZE).fill(0x00))
 
 class TicketStatic {
   private readonly INVALID_MESSAGES = {
@@ -91,13 +87,6 @@
           to: hoprChannels.options.address
         },
         hoprChannels.methods.redeemTicket(
-<<<<<<< HEAD
-          ackTicket.preImage.toHex(),
-          ackTicket.response.toHex(),
-          ticket.amount.toBN().toString(),
-          ticket.winProb.toHex(),
-=======
->>>>>>> 6b0fce30
           counterparty.toHex(),
           ackTicket.preImage.toHex(),
           ackTicket.response.toHex(),
