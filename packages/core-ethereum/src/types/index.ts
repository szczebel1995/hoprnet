--- conflicted
+++ resolved
@@ -2,13 +2,7 @@
 import AcknowledgedTicket from './acknowledgedTicket'
 import { Channel, ChannelBalance, ChannelState } from './channel'
 import ChannelEntry from './channelEntry'
-<<<<<<< HEAD
-import { HASH_LENGTH } from '../constants'
 import createKeccakHash from 'keccak'
-import NativeBalance from './nativeBalance'
-=======
-import Hash from './hash'
->>>>>>> 6b0fce30
 import Public from './public'
 import Signature from './signature'
 import SignedChannel from './signedChannel'
@@ -16,7 +10,7 @@
 import Snapshot from './snapshot'
 import Ticket from './ticket'
 import { UINT256 } from './solidity'
-import { ADDRESS_LENGTH } from '../constants'
+import { ADDRESS_LENGTH, HASH_LENGTH } from '../constants'
 import { u8aToHex, u8aEquals, stringToU8a, moveDecimalPoint } from '@hoprnet/hopr-utils'
 import type { Types as Interfaces } from '@hoprnet/hopr-core-connector-interface'
 import Web3 from 'web3'
@@ -76,7 +70,6 @@
   }
 }
 
-<<<<<<< HEAD
 class Hash implements Interfaces.Hash {
   constructor(private arr: Uint8Array) {}
 
@@ -111,7 +104,9 @@
 
   get length() {
     return this.arr.length
-=======
+  }
+}
+
 class NativeBalance implements Interfaces.Balance {
   constructor(private bn: BN) {}
 
@@ -138,7 +133,6 @@
   static get SIZE(): number {
     // Uint256
     return 32
->>>>>>> 6b0fce30
   }
 }
 
