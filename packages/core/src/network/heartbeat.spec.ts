--- conflicted
+++ resolved
@@ -39,15 +39,7 @@
       }
     } as Hopr<HoprCoreConnector>['interactions']
 
-<<<<<<< HEAD
     node.network = new Network(node, node.interactions, {} as any)
-=======
-    node.network = {
-      heartbeat: new Heartbeat(node),
-      peerStore: new PeerStore(node)
-    } as Hopr<HoprCoreConnector>['network']
->>>>>>> 48209a3e
-
     node.peerRouting.findPeer = (_: PeerId) => Promise.reject(Error('not implemented'))
 
     await node.start()
