import Heap from 'heap-js'
import { limitConcurrency, timeoutAfter } from '@hoprnet/hopr-utils'
import { CRAWLING_RESPONSE_NODES, MAX_PARALLEL_CONNECTIONS, CRAWL_FAIL_TIMEOUT, CRAWL_MAX_SIZE } from '../constants'
import PeerId from 'peer-id'
import NetworkPeerStore from './network-peers'
import { peerHasOnlyPublicAddresses, isOnPrivateNet /*, PRIVATE_NETS */ } from '../filters'
import debug from 'debug'
import Multiaddr from 'multiaddr'
import type { Indexer, IndexerChannel } from '@hoprnet/hopr-core-connector-interface'
import { Crawler as CrawlInteraction } from '../interactions/network/crawler'

const log = debug('hopr-core:crawler')

export type CrawlInfo = {
  contacted: PeerId[]
  errors: (Error | string)[]
}

type CrawlEdge = [PeerId, Number] // ID, weight
const has = (queue: Heap<CrawlEdge>, peer) => queue.contains(peer, (e) => e[0].equals(peer))

export const shouldIncludePeerInCrawlResponse = (_peer: Multiaddr, _them: Multiaddr): boolean => {
  // We are being requested a crawl from a node that is on a remote network, so
  // it does not benefit them for us to give them addresses on our private
  // network, therefore let's first filter these out.
<<<<<<< HEAD
  if (
    ['ip4', 'ip6', 'dns4', 'dns6'].includes(them.protoNames()[0]) &&
    !them.nodeAddress().address.match(PRIVATE_NETS) &&
    isOnPrivateNet(peer)
  ) {
    // rejecting peer from crawl as it has only private addresses,
    // and the requesting node is remote
    return false
  }
=======
  // if (
  //   ['ip4', 'ip6', 'dns4', 'dns6'].includes(them.protoNames()[0]) &&
  //   !them.nodeAddress().address.match(PRIVATE_NETS) &&
  //   isOnPrivateNet(peer)
  // ) {
  //   verbose('rejecting peer from crawl results as it only has private addresses, and the requesting node is remote')
  //   return false // Reject peer
  // }
>>>>>>> e72998e6
  return true
}

const compareWeight = (a, b) => b[1] - a[1]

class Crawler {
  constructor(
    private id: PeerId,
    private networkPeers: NetworkPeerStore,
    private crawlInteraction: CrawlInteraction,
    private indexer: Indexer,
    private getPeer: (peer: PeerId) => Multiaddr[],
    private putPeer: (ma: Multiaddr) => void,
    private stringToPeerId: (id: string) => PeerId = (s) => PeerId.createFromB58String(s) // TODO for testing
  ) {}

  private async weight(p: PeerId): Promise<CrawlEdge> {
    const peerEdges = await this.indexer.getChannelsFromPeer(p)
    const outgoingStake = peerEdges.reduce((x: IndexerChannel, y: IndexerChannel) => x[2] + y[2], 0)
    return [p, outgoingStake * Math.random()]
  }
  /**
   * @param filter
   */
  async crawl(filter: (peer: PeerId) => boolean = () => true): Promise<CrawlInfo> {
    const errors: Error[] = []
    const contacted = new Set<string>()
    let queue = new Heap<CrawlEdge>(compareWeight)
    queue.addAll(
      await Promise.all(
        this.networkPeers
          .all()
          .filter(filter)
          .map(async (p) => this.weight(p))
      )
    )
    const before = queue.length // number of peers before crawling

    log(`Crawling started`)
    const isDone = () => contacted.size >= CRAWL_MAX_SIZE || queue.length == 0

    const queryNode = async (abortSignal): Promise<void> => {
      let peer = queue.pop()[0]
      contacted.add(peer.toB58String())
      try {
        log(`querying ${peer.toB58String()}`)
        let addresses = await this.crawlInteraction.interact(peer, {
          signal: abortSignal
        })

        const addrs = this.getPeer(peer)
        if (addrs && peerHasOnlyPublicAddresses(addrs)) {
          // The node we are connecting to is on a remote network
          // and gives us addresses on a private network, then they are
          // not going to work for us. We should filter these out when we are
          // requested for a crawl, but in this instance they have given us
          // some anyway.
          addresses = addresses.filter((ma) => !isOnPrivateNet(ma))
        }

        log(`received [${addresses.map((p: Multiaddr) => p.getPeerId()).join(', ')}] from peer ${peer.toB58String()}`)

        for (let i = 0; i < addresses.length; i++) {
          if (!addresses[i].getPeerId()) {
            throw Error('address does not contain peer id: ' + addresses[i].toString())
          }
          const peer = this.stringToPeerId(addresses[i].getPeerId())

          if (peer.equals(this.id) || contacted.has(peer.toB58String()) || !filter(peer) || has(queue, peer)) {
            log('skipping', peer.toB58String())
            continue
          }
          queue.push(await this.weight(peer))
          this.putPeer(addresses[i])
          this.networkPeers.register(peer)
          log('adding to queue', peer.toB58String())
        }
      } catch (err) {
        log('error querying peer', err)
        errors.push(err)
      }
    }

    try {
      await timeoutAfter(
        (abortSignal) => limitConcurrency(MAX_PARALLEL_CONNECTIONS, isDone, () => queryNode(abortSignal)),
        CRAWL_FAIL_TIMEOUT
      )
    } catch (e) {
      log('Error', e)
      // timeouts are ok
    }

    this.debugStats(contacted, errors, contacted.size, before)
    log('crawl complete')
    return {
      contacted: Array.from(contacted.values()).map((x: string) => this.stringToPeerId(x)),
      errors
    }
  }

  public async answerCrawl(callerAddress: Multiaddr): Promise<Multiaddr[]> {
    return this.networkPeers
      .randomSubset(
        CRAWLING_RESPONSE_NODES,
        (id: PeerId) => !id.equals(this.id) && !id.equals(this.stringToPeerId(callerAddress.getPeerId()))
      )
      .map(this.getPeer) // NB: Multiple addrs per peer.
      .flat()
      .filter((ma: Multiaddr) => shouldIncludePeerInCrawlResponse(ma, callerAddress))
  }

  private debugStats(contactedPeerIds: Set<string>, errors: Error[], now: number, before: number) {
    log(`Crawling results:\n- contacted nodes: ${contactedPeerIds.size}\n- new nodes: ${now - before}\n- total: ${now}`)
    log('Contacted:')
    contactedPeerIds.forEach((p) => log('- ', p))
    if (errors.length > 0) {
      log(`Errors while crawling`)
      errors.forEach((e) => log(' - ', e.message))
    }
  }
}

export { Crawler }<|MERGE_RESOLUTION|>--- conflicted
+++ resolved
@@ -23,7 +23,6 @@
   // We are being requested a crawl from a node that is on a remote network, so
   // it does not benefit them for us to give them addresses on our private
   // network, therefore let's first filter these out.
-<<<<<<< HEAD
   if (
     ['ip4', 'ip6', 'dns4', 'dns6'].includes(them.protoNames()[0]) &&
     !them.nodeAddress().address.match(PRIVATE_NETS) &&
@@ -33,16 +32,7 @@
     // and the requesting node is remote
     return false
   }
-=======
-  // if (
-  //   ['ip4', 'ip6', 'dns4', 'dns6'].includes(them.protoNames()[0]) &&
-  //   !them.nodeAddress().address.match(PRIVATE_NETS) &&
-  //   isOnPrivateNet(peer)
-  // ) {
-  //   verbose('rejecting peer from crawl results as it only has private addresses, and the requesting node is remote')
-  //   return false // Reject peer
-  // }
->>>>>>> e72998e6
+
   return true
 }
 
