import Heap from 'heap-js'
import { limitConcurrency, timeoutAfter } from '@hoprnet/hopr-utils'
import { CRAWLING_RESPONSE_NODES, MAX_PARALLEL_CONNECTIONS, CRAWL_FAIL_TIMEOUT, CRAWL_MAX_SIZE } from '../constants'
import PeerId from 'peer-id'
import NetworkPeerStore from './network-peers'
import { peerHasOnlyPublicAddresses, isOnPrivateNet, PRIVATE_NETS } from '../filters'
import debug from 'debug'
import Multiaddr from 'multiaddr'
import { Crawler as CrawlInteraction } from '../interactions/network/crawler'

const log = debug('hopr-core:crawler')

export type CrawlInfo = {
  contacted: PeerId[]
  errors: (Error | string)[]
}

type CrawlEdge = [PeerId, Number] // ID, weight
const has = (queue: Heap<CrawlEdge>, peer) => queue.contains(peer, (e) => e[0].equals(peer))

export const shouldIncludePeerInCrawlResponse = (peer: Multiaddr, them: Multiaddr): boolean => {
  // We are being requested a crawl from a node that is on a remote network, so
  // it does not benefit them for us to give them addresses on our private
  // network, therefore let's first filter these out.
  if (
    ['ip4', 'ip6', 'dns4', 'dns6'].includes(them.protoNames()[0]) &&
    !them.nodeAddress().address.match(PRIVATE_NETS) &&
    isOnPrivateNet(peer)
  ) {
<<<<<<< HEAD
    // rejecting peer from crawl as it has only private addresses,
    // and the requesting node is remote
    return false
  }

=======
    verbose('rejecting peer from crawl results as it only has private addresses, and the requesting node is remote')
    return false // Reject peer
  }
>>>>>>> dd40818d
  return true
}

class Crawler {
  constructor(
    private id: PeerId,
    private networkPeers: NetworkPeerStore,
    private crawlInteraction: CrawlInteraction,
    private getPeer: (peer: PeerId) => Multiaddr[],
    private putPeer: (ma: Multiaddr) => void,
    private stringToPeerId: (id: string) => PeerId = (s) => PeerId.createFromB58String(s) // TODO for testing
  ) {}

  /**
   * @param filter
   */
  async crawl(filter: (peer: PeerId) => boolean = () => true): Promise<CrawlInfo> {
    const errors: Error[] = []
    const contacted = new Set<string>()
    let queue = new Heap<CrawlEdge>()
    queue.addAll(
      this.networkPeers
        .all()
        .filter(filter)
        .map((p) => [p, 0])
    )
    const before = queue.length // number of peers before crawling

    log(`Crawling started`)
    const isDone = () => contacted.size >= CRAWL_MAX_SIZE || queue.length == 0

    const queryNode = async (abortSignal): Promise<void> => {
      let peer = queue.pop()[0]
      contacted.add(peer.toB58String())
      try {
        log(`querying ${peer.toB58String()}`)
        let addresses = await this.crawlInteraction.interact(peer, {
          signal: abortSignal
        })

        const addrs = this.getPeer(peer)
        if (addrs && peerHasOnlyPublicAddresses(addrs)) {
          // The node we are connecting to is on a remote network
          // and gives us addresses on a private network, then they are
          // not going to work for us. We should filter these out when we are
          // requested for a crawl, but in this instance they have given us
          // some anyway.
          addresses = addresses.filter((ma) => !isOnPrivateNet(ma))
        }

        log(`received [${addresses.map((p: Multiaddr) => p.getPeerId()).join(', ')}] from peer ${peer.toB58String()}`)

        for (let i = 0; i < addresses.length; i++) {
          if (!addresses[i].getPeerId()) {
            throw Error('address does not contain peer id: ' + addresses[i].toString())
          }
          const peer = this.stringToPeerId(addresses[i].getPeerId())

          if (peer.equals(this.id) || contacted.has(peer.toB58String()) || !filter(peer) || has(queue, peer)) {
            log('skipping', peer.toB58String())
            continue
          }
          queue.push([peer, 0])
          this.putPeer(addresses[i])
          this.networkPeers.register(peer)
          log('adding to queue', peer.toB58String())
        }
      } catch (err) {
        log('error querying peer', err)
        errors.push(err)
      }
    }

    try {
      await timeoutAfter(
        (abortSignal) => limitConcurrency(MAX_PARALLEL_CONNECTIONS, isDone, () => queryNode(abortSignal)),
        CRAWL_FAIL_TIMEOUT
      )
    } catch (e) {
      log('Error', e)
      // timeouts are ok
    }

    this.debugStats(contacted, errors, contacted.size, before)
    log('crawl complete')
    return {
      contacted: Array.from(contacted.values()).map((x: string) => this.stringToPeerId(x)),
      errors
    }
  }

  public async answerCrawl(callerAddress: Multiaddr): Promise<Multiaddr[]> {
    return this.networkPeers
      .randomSubset(
        CRAWLING_RESPONSE_NODES,
        (id: PeerId) => !id.equals(this.id) && !id.equals(this.stringToPeerId(callerAddress.getPeerId()))
      )
      .map(this.getPeer) // NB: Multiple addrs per peer.
      .flat()
      .filter((ma: Multiaddr) => shouldIncludePeerInCrawlResponse(ma, callerAddress))
  }

  private debugStats(contactedPeerIds: Set<string>, errors: Error[], now: number, before: number) {
    log(`Crawling results:\n- contacted nodes: ${contactedPeerIds.size}\n- new nodes: ${now - before}\n- total: ${now}`)
    log('Contacted:')
    contactedPeerIds.forEach((p) => log('- ', p))
    if (errors.length > 0) {
      log(`Errors while crawling`)
      errors.forEach((e) => log(' - ', e.message))
    }
  }
}

export { Crawler }<|MERGE_RESOLUTION|>--- conflicted
+++ resolved
@@ -27,17 +27,10 @@
     !them.nodeAddress().address.match(PRIVATE_NETS) &&
     isOnPrivateNet(peer)
   ) {
-<<<<<<< HEAD
     // rejecting peer from crawl as it has only private addresses,
     // and the requesting node is remote
     return false
   }
-
-=======
-    verbose('rejecting peer from crawl results as it only has private addresses, and the requesting node is remote')
-    return false // Reject peer
-  }
->>>>>>> dd40818d
   return true
 }
 
