import debug from 'debug'
const log = debug('hopr-core:transport')
const error = debug('hopr-core:transport:error')
const verbose = debug('hopr-core:verbose:transport:error')

import AbortController from 'abort-controller'
import { AbortError } from 'abortable-iterator'
import chalk from 'chalk'
import libp2p from 'libp2p'
import type { WebRTCUpgrader } from './webrtc'
import type BL from 'bl'

declare interface Handshake {
  reader: {
    next(bytes: number): Promise<BL>
  }
  writer: {
    end(): void
    push(msg: Uint8Array)
  }
  stream: Stream
  rest(): void
  write(msg: Uint8Array): void
  read(): Promise<BL>
}

const handshake: (stream: Stream) => Handshake = require('it-handshake')

import Multiaddr from 'multiaddr'
import PeerInfo from 'peer-info'
import PeerId from 'peer-id'
<<<<<<< HEAD
import libp2p from 'libp2p'
=======

>>>>>>> 682f312e

import {
  RELAY_CIRCUIT_TIMEOUT,
  RELAY_REGISTER,
  OK,
  FAIL,
  FAIL_COULD_NOT_REACH_COUNTERPARTY,
  DELIVERY_REGISTER,
} from './constants'

import { pubKeyToPeerId } from '../../utils'
import { u8aEquals } from '@hoprnet/hopr-utils'

import { RelayContext } from './relayContext'

import { RelayConnection } from './relayConnection'

import type {
  Connection,
  Dialer,
  DialOptions,
  Handler,
  MultiaddrConnection,
  PeerRouting,
  Registrar,
  Stream,
} from './types'

class Relay {
  private _dialer: Dialer
  private _registrar: Registrar
  private _dht: { peerRouting: PeerRouting } | undefined
  private _peerInfo: PeerInfo
  private _streams: Map<string, Map<string, RelayContext>>
  private _webRTCUpgrader?: WebRTCUpgrader

  private connHandler: (conn: MultiaddrConnection) => void | undefined

  constructor(libp2p: libp2p, _connHandler?: (conn: MultiaddrConnection) => void, webRTCUpgrader?: WebRTCUpgrader) {
    this._dialer = libp2p.dialer
    //@ts-ignore
    this._registrar = libp2p.registrar
    //@ts-ignore
    this._dht = libp2p._dht
    this._peerInfo = libp2p.peerInfo

    this.connHandler = _connHandler

    this._streams = new Map<string, Map<string, RelayContext>>()

    // if (webRTCUpgrader != null) {
    //   this._webRTCUpgrader = webRTCUpgrader
    // }

    libp2p.handle(RELAY_REGISTER, this.handleRelay.bind(this))
    libp2p.handle(DELIVERY_REGISTER, this.handleRelayConnection.bind(this))
  }

  async establishRelayedConnection(
    ma: Multiaddr,
    relays: PeerInfo[],
    options?: DialOptions
  ): Promise<MultiaddrConnection> {
    const destination = PeerId.createFromCID(ma.getPeerId())

    if (options?.signal?.aborted) {
      throw new AbortError()
    }

    const potentialRelays = relays.filter((relay: PeerInfo) => !relay.id.equals(this._peerInfo.id))

    if (potentialRelays.length == 0) {
      throw Error(`Filtered list of relays and there is no one left to establish a connection. `)
    }

    for (let i = 0; i < potentialRelays.length; i++) {
      let relayConnection: Connection
      try {
        relayConnection = await this.connectToRelay(potentialRelays[i], options)
      } catch (err) {
        error(err)
        continue
      }

      let stream: Stream
      try {
        stream = await this.performHandshake(relayConnection, potentialRelays[i].id, destination)
      } catch (err) {
        error(err)
        continue
      }

      return new RelayConnection({
        stream,
        self: this._peerInfo.id,
        counterparty: destination,
        webRTC: this._webRTCUpgrader?.upgradeOutbound(),
      })
    }

    throw Error(
      `Unable to establish a connection to any known relay node. Tried ${chalk.yellow(
        potentialRelays.map((potentialRelay: PeerInfo) => potentialRelay.id.toB58String()).join(`, `)
      )}`
    )
  }

  async handleReRegister() {}

  async handleRelayConnection(conn: Handler): Promise<void> {
    const { stream, counterparty } = await this.handleHandshake(conn.stream)

    if (stream == null) {
      return
    }

    this.connHandler?.(
      new RelayConnection({
        stream,
        self: this._peerInfo.id,
        counterparty,
        webRTC: this._webRTCUpgrader?.upgradeInbound(),
      })
    )
  }

  private async connectToRelay(relay: PeerInfo, options?: DialOptions): Promise<Connection> {
    let relayConnection = this._registrar.getConnection(relay)

    if (relayConnection == null) {
      try {
        relayConnection = await this._dialer.connectToPeer(relay, { signal: options?.signal })
      } catch (err) {
        log(`Could not reach potential relay ${relay.id.toB58String()}. Error was: ${err}`)
        if (this._dht != null && (options == null || options.signal == null || !options.signal.aborted)) {
          let newAddress = await this._dht.peerRouting.findPeer(relay.id)

          try {
            relayConnection = await this._dialer.connectToPeer(newAddress, { signal: options?.signal })
          } catch (err) {
            log(`Dialling potential relay ${relay.id.toB58String()} after querying DHT failed. Error was ${err}`)
          }
        }
      }

      if (options?.signal?.aborted) {
        if (relayConnection != null) {
          try {
            await relayConnection.close()
          } catch (err) {
            error(err)
          }
        }
        throw new AbortError()
      }
    }

    return relayConnection
  }

  private async performHandshake(relayConnection: Connection, relay: PeerId, destination: PeerId): Promise<Stream> {
    let shaker: Handshake
    try {
      shaker = handshake((await relayConnection.newStream([RELAY_REGISTER])).stream)
    } catch (err) {
      throw Error(`failed to establish stream with ${relay.toB58String()}. Error was: ${err}`)
    }

    shaker.write(destination.pubKey.marshal())

    let answer: Buffer | undefined
    try {
      answer = (await shaker.read())?.slice()
    } catch (err) {
      throw Error(`Error while reading answer. Error was ${err}`)
    }

    shaker.rest()

    if (answer == null || !u8aEquals(answer, OK)) {
      throw Error(
        `Could not establish relayed connection to ${chalk.blue(
          destination.toB58String()
        )} over relay ${relay.toB58String()}. Answer was: <${new TextDecoder().decode(answer)}>`
      )
    }

    return shaker.stream
  }

  private async handleHandshake(stream: Stream): Promise<{ stream: Stream; counterparty: PeerId }> {
    let shaker = handshake(stream)

    let pubKeySender: Buffer | undefined
    try {
      pubKeySender = (await shaker.read())?.slice()
    } catch (err) {
      error(err)
    }

    if (pubKeySender == null) {
      error(`Received empty message. Ignoring connection ...`)
      shaker.write(FAIL)
      shaker.rest()
      return
    }

    let counterparty: PeerId
    try {
      counterparty = await pubKeyToPeerId(pubKeySender)
    } catch (err) {
      error(`Could not decode sender peerId. Error was: ${err}`)
      shaker.write(FAIL)
      shaker.rest()
      return
    }

    shaker.write(OK)
    shaker.rest()

    return { stream: shaker.stream, counterparty }
  }

  private async handleRelay({ stream, connection }: Handler) {
    const shaker = handshake(stream)

    let pubKeySender: Buffer | undefined

    try {
      pubKeySender = (await shaker.read())?.slice()
    } catch (err) {
      error(err)
    }

    if (pubKeySender == null) {
      error(
        `Received empty message from peer ${chalk.yellow(connection?.remotePeer.toB58String())} during connection setup`
      )
      shaker.write(FAIL)
      shaker.rest()
      return
    }

    let counterparty: PeerId
    try {
      counterparty = await pubKeyToPeerId(pubKeySender)
    } catch (err) {
      error(
        `Peer ${chalk.yellow(
          connection?.remotePeer.toB58String()
        )} asked to establish relayed connection to invalid counterparty. Error was ${err}. Received message ${pubKeySender}`
      )
      shaker.write(FAIL)
      shaker.rest()
      return
    }

    // @TODO
    if (connection?.remotePeer != null && counterparty.equals(connection.remotePeer)) {
      shaker.write(FAIL)
      shaker.rest()
      return
    }

    const deliveryStream = (await this.establishForwarding(counterparty)) as Stream

    if (deliveryStream == null) {
      // @TODO end deliveryStream
      shaker.write(FAIL_COULD_NOT_REACH_COUNTERPARTY)

      shaker.rest()

      return
    }

    shaker.write(OK)

    shaker.rest()

    const toSender = shaker.stream as Stream
    const toCounterparty = deliveryStream

    this.updateContext(
      this._peerInfo.id.toB58String(),
      counterparty.toB58String(),
      toCounterparty.source as any,
      toSender.sink
    )

    this.updateContext(
      counterparty.toB58String(),
      this._peerInfo.id.toB58String(),
      toSender.source as any,
      toCounterparty.sink
    )
  }

  private async establishForwarding(counterparty: PeerId) {
    let timeout: any

    let cParty = new PeerInfo(counterparty)

    let newConn = this._registrar.getConnection(cParty)

    if (!newConn) {
      const abort = new AbortController()

      timeout = setTimeout(() => abort.abort(), RELAY_CIRCUIT_TIMEOUT)

      try {
        newConn = await this._dialer.connectToPeer(cParty, { signal: abort.signal })
      } catch (err) {
        if (this._dht != null && !abort.signal.aborted) {
          try {
            cParty = await this._dht.peerRouting.findPeer(cParty.id)

            newConn = await this._dialer.connectToPeer(cParty, { signal: abort.signal })
          } catch (err) {
            clearTimeout(timeout)

            throw Error(
              `Could not establish forwarding connection to ${counterparty.toB58String()} after querying the DHT. Error was: ${err}`
            )
          }
        }

        clearTimeout(timeout)

        throw Error(`Could not establish forwarding connection to ${counterparty.toB58String()}. Error was: ${err}`)
      }
    }

    const { stream: newStream } = await newConn.newStream([DELIVERY_REGISTER])

    timeout && clearTimeout(timeout)

    const toCounterparty = handshake(newStream)

    toCounterparty.write(counterparty.pubKey.marshal())

    let answer: Buffer | undefined
    try {
      answer = (await toCounterparty.read())?.slice()
    } catch (err) {
      throw Error(`Error while trying to decode answer. Error was: ${err}`)
    }

    toCounterparty.rest()

    if (answer == null || !u8aEquals(answer, OK)) {
      throw Error(`Could not relay to peer ${counterparty.toB58String()} because we are unable to deliver packets.`)
    }

    return toCounterparty.stream
  }

  private async updateContext(
    to: string,
    from: string,
    newSource: AsyncGenerator<Uint8Array>,
    sink: (stream: AsyncIterable<Uint8Array>) => Promise<void>
  ) {
    let found = this._streams.get(to)

    if (found == null) {
      found = new Map<string, RelayContext>()
    }

    const ctx = new RelayContext(newSource)

    found.set(from, ctx)

    this._streams.set(this._peerInfo.id.toB58String(), found)

    sink(ctx.source)
  }
}

export default Relay<|MERGE_RESOLUTION|>--- conflicted
+++ resolved
@@ -6,7 +6,6 @@
 import AbortController from 'abort-controller'
 import { AbortError } from 'abortable-iterator'
 import chalk from 'chalk'
-import libp2p from 'libp2p'
 import type { WebRTCUpgrader } from './webrtc'
 import type BL from 'bl'
 
@@ -29,12 +28,7 @@
 import Multiaddr from 'multiaddr'
 import PeerInfo from 'peer-info'
 import PeerId from 'peer-id'
-<<<<<<< HEAD
 import libp2p from 'libp2p'
-=======
-
->>>>>>> 682f312e
-
 import {
   RELAY_CIRCUIT_TIMEOUT,
   RELAY_REGISTER,
