--- conflicted
+++ resolved
@@ -1,7 +1,6 @@
-<<<<<<< HEAD
-describe('placeholder', () => {
-  it('placeholder', () => {})
-})
+// describe('placeholder', () => {
+//   it('placeholder', () => {})
+// })
 // import myHandshake from './handshake'
 
 // import pushable from 'it-pushable'
@@ -109,116 +108,4 @@
 
 //     await new Promise((resolve) => setTimeout(resolve))
 //   })
-// })
-=======
-import myHandshake from './handshake'
-
-import pushable from 'it-pushable'
-import pipe from 'it-pipe'
-
-import upgradeToWebRtc from './webrtc'
-import { randomBytes } from 'crypto'
-
-import assert from 'assert'
-
-import { u8aEquals } from '@hoprnet/hopr-utils'
-
-import toIterable = require('stream-to-it')
-
-import Pair = require('it-pair')
-
-describe('test webRTC upgrade with custom handshake', function () {
-  it('should use the extended stream and use it to feed WebRTC', async function () {
-    /*
-    const AliceBob = Pair()
-    const BobAlice = Pair()
-
-    const webRTCsendAlice = pushable<Uint8Array>()
-    const webRTCrecvAlice = pushable<Uint8Array>()
-
-    const webRTCsendBob = pushable<Uint8Array>()
-    const webRTCrecvBob = pushable<Uint8Array>()
-
-    const streamAlice = myHandshake(webRTCsendAlice, webRTCrecvAlice)
-    const streamBob = myHandshake(webRTCsendBob, webRTCrecvBob)
-
-    pipe(
-      // prettier-ignore
-      BobAlice.source,
-      streamAlice.webRtcStream.source
-    )
-
-    pipe(
-      // prettier-ignore
-      streamBob.webRtcStream.sink,
-      BobAlice.sink
-    )
-
-    pipe(
-      // prettier-ignore
-      AliceBob.source,
-      streamBob.webRtcStream.source
-    )
-
-    pipe(
-      // prettier-ignore
-      streamAlice.webRtcStream.sink,
-      AliceBob.sink
-    )
-
-    const [preChannelAlice, preChannelBob] = await Promise.all([
-      upgradeToWebRtc(webRTCsendAlice, webRTCrecvAlice, { initiator: true }),
-      upgradeToWebRtc(webRTCsendBob, webRTCrecvBob),
-    ])
-
-    const [channelAlice, channelBob] = [preChannelAlice, preChannelBob].map(toIterable.duplex)
-
-    let messageForBobReceived = false
-    const messageForBob = randomBytes(41)
-
-    let messageForAliceReceived = false
-    const messageForAlice = randomBytes(23)
-
-    const pipeAlicePromise = pipe(
-      // prettier-ignore
-      [messageForBob],
-      channelAlice,
-      async (source: AsyncIterable<Uint8Array>) => {
-        for await (const msg of source) {
-          if (u8aEquals(msg, messageForAlice)) {
-            messageForAliceReceived = true
-          }
-        }
-      }
-    )
-
-    const pipeBobPromise = pipe(
-      // prettier-ignore
-      [messageForAlice],
-      channelBob,
-      async (source: AsyncIterable<Uint8Array>) => {
-        for await (const msg of source) {
-          if (u8aEquals(msg, messageForBob)) {
-            messageForBobReceived = true
-          }
-        }
-      }
-    )
-
-    await Promise.all([pipeAlicePromise, pipeBobPromise])
-
-    webRTCsendAlice.end()
-    webRTCsendBob.end()
-    webRTCrecvAlice.end()
-    webRTCrecvBob.end()
-
-    preChannelAlice.destroy()
-    preChannelBob.destroy()
-
-    assert(messageForBobReceived && messageForAliceReceived, `Alice and Bob should have received the right message`)
-
-    await new Promise((resolve) => setTimeout(resolve))
-    */
-  })
-})
->>>>>>> d7ba8e07
+// })