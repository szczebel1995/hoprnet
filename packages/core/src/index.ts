/// <reference path="./@types/libp2p.ts" />

import LibP2P from 'libp2p'
import type { Connection } from 'libp2p'

const MPLEX = require('libp2p-mplex')
const KadDHT = require('libp2p-kad-dht')
const SECIO = require('libp2p-secio')

import HoprConnect from '@hoprnet/hopr-connect'

import { Packet } from './messages/packet'
import {
  PACKET_SIZE,
  MAX_HOPS,
  VERSION,
  CHECK_TIMEOUT,
  TICKET_AMOUNT,
  TICKET_WIN_PROB,
  PATH_RANDOMNESS,
  MIN_NATIVE_BALANCE
} from './constants'

import { Network } from './network'
import { findPath } from './path'

import { addPubKey, getAcknowledgedTickets, submitAcknowledgedTicket } from './utils'
import { u8aToHex, pubKeyToPeerId } from '@hoprnet/hopr-utils'
import { existsSync, mkdirSync } from 'fs'
import getIdentity from './identity'

import levelup, { LevelUp } from 'levelup'
import leveldown from 'leveldown'
import Multiaddr from 'multiaddr'
import chalk from 'chalk'

import PeerId from 'peer-id'
import type HoprCoreConnector from '@hoprnet/hopr-core-connector-interface'
import type { HoprCoreConnectorStatic, Types, Channel, RoutingChannel } from '@hoprnet/hopr-core-connector-interface'
import HoprCoreEthereum from '@hoprnet/hopr-core-ethereum'
import BN from 'bn.js'

import { Interactions } from './interactions'
import * as DbKeys from './dbKeys'
import EventEmitter from 'events'
import path from 'path'
import { ChannelStrategy, PassiveStrategy, PromiscuousStrategy } from './channel-strategy'
import { Mixer } from './mixer'

import Debug from 'debug'
const log = Debug(`hopr-core`)
const verbose = Debug('hopr-core:verbose')

interface NetOptions {
  ip: string
  port: number
}

export type ChannelStrategyNames = 'passive' | 'promiscuous'

export type HoprOptions = {
  debug: boolean
  network: string
  provider: string
  ticketAmount?: number
  ticketWinProb?: number
  db?: LevelUp
  dbPath?: string
  createDbIfNotExist?: boolean
  peerId?: PeerId
  password?: string
  id?: number // TODO - kill this opaque accessor of db files...
  bootstrapNode?: boolean
  connector?: HoprCoreConnectorStatic
  bootstrapServers?: Multiaddr[]
  output?: (encoded: Uint8Array) => void
  strategy?: ChannelStrategyNames
  hosts?: {
    ip4?: NetOptions
    ip6?: NetOptions
  }
}

const defaultDBPath = (id: string | number, isBootstrap: boolean): string => {
  let folder: string
  if (isBootstrap) {
    folder = `bootstrap`
  } else if (id) {
    folder = `node_${id}`
  } else {
    folder = `node`
  }
  return path.join(process.cwd(), 'db', VERSION, folder)
}

class Hopr<Chain extends HoprCoreConnector> extends EventEmitter {
  // TODO make these actually private - Do not rely on any of these properties!
  public _interactions: Interactions<Chain>
  // Allows us to construct HOPR with falsy options
  public _debug: boolean
  public _dbKeys = DbKeys

  public output: (arr: Uint8Array) => void
  public isBootstrapNode: boolean
  public bootstrapServers: Multiaddr[]
  public initializedWithOptions: HoprOptions
  public ticketAmount: number = TICKET_AMOUNT
  public ticketWinProb: number = TICKET_WIN_PROB

  private running: boolean
  private checkTimeout: NodeJS.Timeout
  private mixer: Mixer<Chain>
  private strategy: ChannelStrategy
  private network: Network

  /**
   * @constructor
   *
   * @param _options
   * @param provider
   */
  private constructor(options: HoprOptions, public _libp2p: LibP2P, public db: LevelUp, public paymentChannels: Chain) {
    super()
    this._libp2p.connectionManager.on('peer:connect', (conn: Connection) => {
      this.emit('hopr:peer:connection', conn.remotePeer)
      this.network.networkPeers.register(conn.remotePeer)
    })

    this.mixer = new Mixer()
    this.setChannelStrategy(options.strategy || 'promiscuous')
    this.initializedWithOptions = options
    this.output = (arr: Uint8Array) => {
      this.emit('hopr:message', arr)
      if (options.output) {
        log('DEPRECATED: options.output is replaced with a hopr:message event')
        options.output(arr)
      }
    }
    this.bootstrapServers = options.bootstrapServers || []
    this.isBootstrapNode = options.bootstrapNode || false
    this._interactions = new Interactions(this, this.mixer, (peer: PeerId) => this.network.networkPeers.register(peer))
    this.network = new Network(this._libp2p, this._interactions, options)

    if (options.ticketAmount) this.ticketAmount = options.ticketAmount
    if (options.ticketWinProb) this.ticketWinProb = options.ticketWinProb

    verbose('# STARTED NODE')
    verbose('ID', this.getId().toB58String())
    verbose('Protocol version', VERSION)
    this._debug = options.debug
  }

  /**
   * Creates a new node
   * This is necessary as some of the constructor for the node needs to be
   * asynchronous..
   *
   * @param options the parameters
   */
  public static async create<CoreConnector extends HoprCoreConnector>(
    options: HoprOptions
  ): Promise<Hopr<CoreConnector>> {
    const Connector = options.connector ?? HoprCoreEthereum
    const db = Hopr.openDatabase(options)

    const { id, addresses } = await getIdentity({
      ...options,
      db
    })

    if (
      !options.debug &&
      !options.bootstrapNode &&
      (options.bootstrapServers == null || options.bootstrapServers.length == 0)
    ) {
      throw Error(`Cannot start node without a bootstrap server`)
    }

    let connector = (await Connector.create(db, id.privKey.marshal(), {
      provider: options.provider,
      debug: options.debug
    })) as CoreConnector

    verbose('Created connector, now creating node')

    const libp2p = await LibP2P.create({
      peerId: id,
      addresses: { listen: addresses },
      // Disable libp2p-switch protections for the moment
      switch: {
        denyTTL: 1,
        denyAttempts: Infinity
      },
      // libp2p modules
      modules: {
        transport: [HoprConnect],
        streamMuxer: [MPLEX],
        connEncryption: [SECIO],
        dht: KadDHT
      },
      config: {
        transport: {
          HoprConnect: {
            bootstrapServers: options.bootstrapServers
            // Testing
            //__noDirectConnections: !options.bootstrapNode && true
          }
        },
        peerDiscovery: {
          autoDial: false
        },
        dht: {
          enabled: true
        },
        relay: {
          enabled: false
        }
      },
      dialer: {
        maxParallelDials: options.bootstrapNode ? 1000 : 100
      }
    })

    return await new Hopr<CoreConnector>(options, libp2p, db, connector).start()
  }

  /**
   * Parses the bootstrap servers given in options` and tries to connect to each of them.
   *
   * @throws an error if none of the bootstrapservers is online
   */
  private async connectToBootstrapServers(): Promise<void> {
    const potentialBootstrapServers = this.bootstrapServers.filter(
      (addr) => addr.getPeerId() != this.getId().toB58String()
    )
    verbose('bootstrap', potentialBootstrapServers)

    if (potentialBootstrapServers.length == 0) {
      if (this._debug != true && !this.isBootstrapNode) {
        throw Error(
          `Can't start HOPR without any known bootstrap server. You might want to start this node as a bootstrap server.`
        )
      }

      return
    }

    const results = await Promise.all(
      potentialBootstrapServers.map((addr: Multiaddr) =>
        this._libp2p.dial(addr).then(
          () => true,
          () => false
        )
      )
    )
    verbose('bootstrap status', results)

    if (!results.some((online: boolean) => online)) {
      console.error('Tried', potentialBootstrapServers.map((x) => x.toString()).join(','))
      throw Error('Unable to connect to any known bootstrap server.')
    }
  }

<<<<<<< HEAD
  private async tickChannelStrategy(newChannels: RoutingChannel[]) {
=======
  private async tickChannelStrategy(newChannels: IndexerChannel[]) {
    verbose('new payment channels, auto opening tick', this.running)
>>>>>>> dccd403f
    if (!this.running) {
      return
    }
    for (const channel of newChannels) {
      this.network.networkPeers.register(channel[0]) // Listen to nodes with outgoing stake
    }
    const currentChannels = await this.getOpenChannels()
    for (const channel of currentChannels) {
      this.network.networkPeers.register(channel[1]) // Make sure current channels are 'interesting'
    }
    const balance = await this.getBalance()
    const [nextChannels, closeChannels] = await this.strategy.tick(
      balance,
      newChannels,
      currentChannels,
      this.network.networkPeers,
      this.paymentChannels.indexer
    )
    verbose(`strategy wants to close ${closeChannels.length} channels`)
    for (let toClose of closeChannels) {
      verbose(`closing ${toClose}`)
      await this.closeChannel(toClose)
      verbose(`closed channel to ${toClose.toB58String()}`)
      this.emit('hopr:channel:closed', toClose)
    }
    verbose(`strategy wants to open`, nextChannels.length, 'new channels')
    for (let channelToOpen of nextChannels) {
      this.network.networkPeers.register(channelToOpen[0])
      try {
        // Opening channels can fail if we can't establish a connection.
        const hash = await this.openChannel(...channelToOpen)
        verbose('- opened', channelToOpen, hash)
        this.emit('hopr:channel:opened', channelToOpen)
      } catch (e) {
        log('error when trying to open strategy channels', e)
      }
    }
  }

  private async getOpenChannels(): Promise<RoutingChannel[]> {
    let channels: RoutingChannel[] = []
    await this.paymentChannels.channel.getAll(
      async (channel: Channel) => {
        const pubKey = await channel.offChainCounterparty
        const peerId = await pubKeyToPeerId(pubKey)
        channels.push([this.getId(), peerId, await channel.balance]) // TODO partyA?
      },
      async (promises: Promise<void>[]) => {
        await Promise.all(promises)
      }
    )
    return channels
  }

  /**
   * This method starts the node and registers all necessary handlers. It will
   * also open the database and creates one if it doesn't exists.
   *
   * @param options
   */
  public async start(): Promise<Hopr<Chain>> {
    await Promise.all([
      this._libp2p.start().then(() =>
        Promise.all([
          // prettier-ignore
          this.connectToBootstrapServers(),
          this.network.start()
        ])
      ),
      this.paymentChannels.start()
    ])

    // this.paymentChannels.indexer.on('channelOpened', (routingChannel) => {
    //   this.tickChannelStrategy([routingChannel])
    // })

    log(`Available under the following addresses:`)

    this._libp2p.multiaddrs.forEach((ma: Multiaddr) => log(ma.toString()))
    this.running = true
    this.periodicCheck()
    return this
  }

  /**
   * Shuts down the node and saves keys and peerBook in the database
   */
  public async stop(): Promise<void> {
    if (!this.running) {
      return Promise.resolve()
    }
    clearTimeout(this.checkTimeout)
    this.running = false
    await Promise.all([this.network.stop(), this.paymentChannels.stop()])

    await Promise.all([this.db?.close().then(() => log(`Database closed.`)), this._libp2p.stop()])

    // Give the operating system some extra time to close the sockets
    await new Promise((resolve) => setTimeout(resolve, 100))
  }

  public isRunning(): boolean {
    return this.running
  }

  public getId(): PeerId {
    return this._libp2p.peerId // Not a documented API, but in the sourceu
  }

  /*
   * List the addresses the node is available on
   */
  public getAddresses(): Multiaddr[] {
    return this._libp2p.multiaddrs
  }

  /**
   * Sends a message.
   *
   * @notice THIS METHOD WILL SPEND YOUR ETHER.
   * @notice This method will fail if there are not enough funds to open
   * the required payment channels. Please make sure that there are enough
   * funds controlled by the given key pair.
   *
   * @param msg message to send
   * @param destination PeerId of the destination
   * @param intermediateNodes optional set path manually
   * the acknowledgement of the first hop
   */
  public async sendMessage(
    msg: Uint8Array,
    destination: PeerId,
    getIntermediateNodesManually?: () => Promise<PeerId[]>
  ): Promise<void> {
    const promises: Promise<void>[] = []

    for (let n = 0; n < msg.length / PACKET_SIZE; n++) {
      promises.push(
        new Promise<void>(async (resolve, reject) => {
          let intermediatePath: PeerId[]
          if (getIntermediateNodesManually != undefined) {
            verbose('manually creating intermediatePath')
            intermediatePath = await getIntermediateNodesManually()
          } else {
            try {
              intermediatePath = await this.getIntermediateNodes(destination)
            } catch (e) {
              reject(e)
              return
            }
            if (!intermediatePath || !intermediatePath.length) {
              reject(new Error('bad path'))
            }
          }

          const path: PeerId[] = [].concat(intermediatePath, [destination])

          let packet: Packet<Chain>
          try {
            packet = await Packet.create(
              this,
              this._libp2p,
              msg.slice(n * PACKET_SIZE, Math.min(msg.length, (n + 1) * PACKET_SIZE)),
              await Promise.all(path.map(addPubKey))
            )
          } catch (err) {
            return reject(err)
          }

          const unAcknowledgedDBKey = this._dbKeys.UnAcknowledgedTickets(packet.challenge.hash)

          await this.db.put(Buffer.from(unAcknowledgedDBKey), Buffer.from(''))

          this._interactions.packet.acknowledgment.once(u8aToHex(unAcknowledgedDBKey), () => {
            resolve()
          })

          try {
            await this._interactions.packet.forward.interact(path[0], packet)
          } catch (err) {
            return reject(err)
          }
        })
      )
    }

    try {
      await Promise.all(promises)
    } catch (err) {
      log(`Could not send message. Error was: ${chalk.red(err.message)}`)
      throw err
    }
  }

  /**
   * Ping a node.
   *
   * @param destination PeerId of the node
   * @returns latency
   */
  public async ping(destination: PeerId): Promise<{ info: string; latency: number }> {
    if (!PeerId.isPeerId(destination)) {
      throw Error(`Expecting a non-empty destination.`)
    }
    let info = ''
    let latency = await this._interactions.network.heartbeat.interact(destination)
    return { latency, info }
  }

  public getConnectedPeers(): PeerId[] {
    return this.network.networkPeers.all()
  }

  public connectionReport(): string {
    return this.network.networkPeers.debugLog()
  }

  private async checkBalances() {
    const balance = await this.getBalance()
    let unfunded = false
    if (balance.lten(0)) {
      const address = await this.paymentChannels.hexAccountAddress()
      log('unfunded node', address)
      this.emit('hopr:warning:unfunded', address)
      unfunded = true
    }
    const nativeBalance = await this.getNativeBalance()
    if (nativeBalance.lte(MIN_NATIVE_BALANCE)) {
      const address = await this.paymentChannels.hexAccountAddress()
      log('unfunded node', address)
      this.emit('hopr:warning:unfundedNative', address)
      unfunded = true
    }
    if (!unfunded) {
      // Technically we only have to do this the first time, but there are no
      // side effects to doing this on each tick.
      this.paymentChannels.initOnchainValues() // No-op if called many times.
    }
  }

  private async periodicCheck() {
    log('periodic check', this.running)
    if (!this.running) {
      return
    }
    try {
      await this.checkBalances()
      await this.tickChannelStrategy([])
    } catch (e) {
      log('error in periodic check', e)
    }
    this.checkTimeout = setTimeout(() => this.periodicCheck(), CHECK_TIMEOUT)
  }

  public setChannelStrategy(strategy: ChannelStrategyNames) {
    if (strategy == 'passive') {
      this.strategy = new PassiveStrategy()
      return
    }
    if (strategy == 'promiscuous') {
      this.strategy = new PromiscuousStrategy()
      return
    }
    throw new Error('Unknown strategy')
  }

  public getChannelStrategy(): string {
    return this.strategy.name
  }

  public async getBalance(): Promise<Types.Balance> {
    return await this.paymentChannels.account.balance
  }

  public async getNativeBalance(): Promise<Types.NativeBalance> {
    return await this.paymentChannels.account.nativeBalance
  }

  /**
   * Open a payment channel
   *
   * @param counterParty the counter party's peerId
   * @param amountToFund the amount to fund in HOPR(wei)
   */
  public async openChannel(
    counterParty: PeerId,
    amountToFund: BN
  ): Promise<{
    channelId: Types.Hash
  }> {
    const { utils, types, account } = this.paymentChannels
    const self = this.getId()

    const channelId = await utils.getId(
      await utils.pubKeyToAccountId(self.pubKey.marshal()),
      await utils.pubKeyToAccountId(counterParty.pubKey.marshal())
    )

    const myAvailableTokens = await account.balance

    // validate 'amountToFund'
    if (amountToFund.lten(0)) {
      throw Error(`Invalid 'amountToFund' provided: ${amountToFund.toString(10)}`)
    } else if (amountToFund.gt(myAvailableTokens)) {
      throw Error(`You don't have enough tokens: ${amountToFund.toString(10)}<${myAvailableTokens.toString(10)}`)
    }

    const amPartyA = utils.isPartyA(
      await utils.pubKeyToAccountId(self.pubKey.marshal()),
      await utils.pubKeyToAccountId(counterParty.pubKey.marshal())
    )

    const channelBalance = types.ChannelBalance.create(
      undefined,
      amPartyA
        ? {
            balance: amountToFund,
            balance_a: amountToFund
          }
        : {
            balance: amountToFund,
            balance_a: new BN(0)
          }
    )

    await this.paymentChannels.channel.create(
      counterParty.pubKey.marshal(),
      async () => this._interactions.payments.onChainKey.interact(counterParty),
      channelBalance,
      (balance: Types.ChannelBalance): Promise<Types.SignedChannel> =>
        this._interactions.payments.open.interact(counterParty, balance)
    )

    return {
      channelId
    }
  }

  public async closeChannel(peerId: PeerId): Promise<{ receipt: string; status: string }> {
    const channel = await this.paymentChannels.channel.create(
      peerId.pubKey.marshal(),
      async (counterparty: Uint8Array) =>
        this._interactions.payments.onChainKey.interact(await pubKeyToPeerId(counterparty))
    )

    const status = await channel.status

    if (!(status === 'OPEN' || status === 'PENDING')) {
      throw new Error('To close a channel, it must be open or pending for closure')
    }

    const receipt = await channel.initiateSettlement()
    return { receipt, status }
  }

  public async getAcknowledgedTickets() {
    return getAcknowledgedTickets(this)
  }

  public async submitAcknowledgedTicket(ackTicket: Types.AcknowledgedTicket, index: Uint8Array) {
    return submitAcknowledgedTicket(this, ackTicket, index)
  }

  /**
   * Takes a destination and samples randomly intermediate nodes
   * that will relay that message before it reaches its destination.
   *
   * @param destination instance of peerInfo that contains the peerId of the destination
   */
  private async getIntermediateNodes(destination: PeerId): Promise<PeerId[]> {
    return await findPath(
      this.getId(),
      destination,
      MAX_HOPS - 1,
      this.network.networkPeers,
      this.paymentChannels.indexer,
      PATH_RANDOMNESS
    )
  }

  private static openDatabase(options: HoprOptions): LevelUp {
    if (options.db) {
      return options.db
    }

    let dbPath: string
    if (options.dbPath) {
      dbPath = options.dbPath
    } else {
      dbPath = defaultDBPath(options.id, options.bootstrapNode)
    }

    dbPath = path.resolve(dbPath)

    verbose('using db at ', dbPath)
    if (!existsSync(dbPath)) {
      verbose('db does not exist, creating?:', options.createDbIfNotExist)
      if (options.createDbIfNotExist) {
        mkdirSync(dbPath, { recursive: true })
      } else {
        throw new Error('Database does not exist: ' + dbPath)
      }
    }

    return levelup(leveldown(dbPath))
  }
}

export { Hopr as default, LibP2P }
export * from './constants'<|MERGE_RESOLUTION|>--- conflicted
+++ resolved
@@ -261,12 +261,8 @@
     }
   }
 
-<<<<<<< HEAD
   private async tickChannelStrategy(newChannels: RoutingChannel[]) {
-=======
-  private async tickChannelStrategy(newChannels: IndexerChannel[]) {
     verbose('new payment channels, auto opening tick', this.running)
->>>>>>> dccd403f
     if (!this.running) {
       return
     }
