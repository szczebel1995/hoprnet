import { u8aConcat } from '@hoprnet/hopr-utils'

import { Hash, PublicKey, SignedTicket } from '@hoprnet/hopr-core-ethereum'
import PeerId from 'peer-id'

<<<<<<< HEAD
class UnacknowledgedTicket extends Uint8Array {
  private _signedTicket: SignedTicket
  private _secretA: Hash
=======
class UnacknowledgedTicket<Chain extends HoprCoreConnector> extends Uint8Array {
  private _signedTicket: Types.Ticket
  private _secretA: Types.Hash

  private paymentChannels: Chain
>>>>>>> 0d636160

  constructor(
    arr?: {
      bytes: ArrayBuffer
      offset: number
    },
    struct?: {
<<<<<<< HEAD
      signedTicket: SignedTicket
      secretA: Hash
=======
      ticket: Types.Ticket
      secretA: Types.Hash
>>>>>>> 0d636160
    }
  ) {
    if (arr == null) {
      super(UnacknowledgedTicket.SIZE())
    } else {
      super(arr.bytes, arr.offset, UnacknowledgedTicket.SIZE())
    }

    if (struct != null) {
      this.set(struct.ticket.serialize(), this.signedTicketOffset - this.byteOffset)
      this.set(struct.secretA.serialize(), this.secretAOffset - this.byteOffset)

      this._signedTicket = struct.ticket
      this._secretA = struct.secretA
    }
  }

  slice(begin: number = 0, end: number = UnacknowledgedTicket.SIZE()) {
    return this.subarray(begin, end)
  }

  subarray(begin: number = 0, end: number = UnacknowledgedTicket.SIZE()): Uint8Array {
    return new Uint8Array(this.buffer, begin + this.byteOffset, end - begin)
  }

  get signedTicketOffset(): number {
    return this.byteOffset
  }

<<<<<<< HEAD
  get signedTicket(): Promise<SignedTicket> {
=======
  get signedTicket(): Promise<Types.Ticket> {
>>>>>>> 0d636160
    if (this._signedTicket != null) {
      return Promise.resolve(this._signedTicket)
    }

<<<<<<< HEAD
    return new Promise<SignedTicket>(async (resolve) => {
      this._signedTicket = await SignedTicket.create({
        bytes: this.buffer,
        offset: this.signedTicketOffset
      })
=======
    return new Promise<Types.Ticket>(async (resolve) => {
      this._signedTicket = await this.paymentChannels.types.Ticket.deserialize(
        new Uint8Array(this.buffer, this.signedTicketOffset, this.paymentChannels.types.Ticket.SIZE)
      )
>>>>>>> 0d636160

      resolve(this._signedTicket)
    })
  }

  get secretAOffset(): number {
<<<<<<< HEAD
    return this.byteOffset + SignedTicket.SIZE
=======
    return this.byteOffset + this.paymentChannels.types.Ticket.SIZE
>>>>>>> 0d636160
  }

  get secretA(): Hash {
    if (this._secretA == null) {
      this._secretA = new Hash(
        new Uint8Array(this.buffer, this.secretAOffset, Hash.SIZE)
      )
    }

    return this._secretA
  }

  async verifyChallenge(hashedKeyHalf: Uint8Array) {
    return Hash.create(u8aConcat(this.secretA.serialize(), hashedKeyHalf))
      .hash()
      .eq((await this.signedTicket).challenge as Hash)
  }

  async verifySignature(peerId: PeerId) {
    return (await this.signedTicket).verify(new PublicKey(peerId.pubKey.marshal()))
  }

  async verify(peerId: PeerId, hashedKeyHalf: Uint8Array): Promise<boolean> {
    return (await this.verifyChallenge(hashedKeyHalf)) && (await this.verifySignature(peerId))
  }

<<<<<<< HEAD
  static SIZE(): number {
    return SignedTicket.SIZE + Hash.SIZE
=======
  static SIZE<Chain extends HoprCoreConnector>(hoprCoreConnector: Chain): number {
    return hoprCoreConnector.types.Ticket.SIZE + hoprCoreConnector.types.Hash.SIZE
>>>>>>> 0d636160
  }
}

export { UnacknowledgedTicket }<|MERGE_RESOLUTION|>--- conflicted
+++ resolved
@@ -1,19 +1,10 @@
 import { u8aConcat } from '@hoprnet/hopr-utils'
-
-import { Hash, PublicKey, SignedTicket } from '@hoprnet/hopr-core-ethereum'
+import { Hash, PublicKey, Ticket } from '@hoprnet/hopr-core-ethereum'
 import PeerId from 'peer-id'
 
-<<<<<<< HEAD
 class UnacknowledgedTicket extends Uint8Array {
-  private _signedTicket: SignedTicket
+  private _signedTicket: Ticket
   private _secretA: Hash
-=======
-class UnacknowledgedTicket<Chain extends HoprCoreConnector> extends Uint8Array {
-  private _signedTicket: Types.Ticket
-  private _secretA: Types.Hash
-
-  private paymentChannels: Chain
->>>>>>> 0d636160
 
   constructor(
     arr?: {
@@ -21,13 +12,8 @@
       offset: number
     },
     struct?: {
-<<<<<<< HEAD
-      signedTicket: SignedTicket
+      ticket: Ticket
       secretA: Hash
-=======
-      ticket: Types.Ticket
-      secretA: Types.Hash
->>>>>>> 0d636160
     }
   ) {
     if (arr == null) {
@@ -57,38 +43,22 @@
     return this.byteOffset
   }
 
-<<<<<<< HEAD
-  get signedTicket(): Promise<SignedTicket> {
-=======
-  get signedTicket(): Promise<Types.Ticket> {
->>>>>>> 0d636160
+  get signedTicket(): Promise<Ticket> {
     if (this._signedTicket != null) {
       return Promise.resolve(this._signedTicket)
     }
 
-<<<<<<< HEAD
-    return new Promise<SignedTicket>(async (resolve) => {
-      this._signedTicket = await SignedTicket.create({
-        bytes: this.buffer,
-        offset: this.signedTicketOffset
-      })
-=======
-    return new Promise<Types.Ticket>(async (resolve) => {
-      this._signedTicket = await this.paymentChannels.types.Ticket.deserialize(
-        new Uint8Array(this.buffer, this.signedTicketOffset, this.paymentChannels.types.Ticket.SIZE)
+    return new Promise<Ticket>(async (resolve) => {
+      this._signedTicket = await Ticket.deserialize(
+        new Uint8Array(this.buffer, this.signedTicketOffset, Ticket.SIZE)
       )
->>>>>>> 0d636160
 
       resolve(this._signedTicket)
     })
   }
 
   get secretAOffset(): number {
-<<<<<<< HEAD
-    return this.byteOffset + SignedTicket.SIZE
-=======
-    return this.byteOffset + this.paymentChannels.types.Ticket.SIZE
->>>>>>> 0d636160
+    return this.byteOffset + Ticket.SIZE
   }
 
   get secretA(): Hash {
@@ -115,13 +85,8 @@
     return (await this.verifyChallenge(hashedKeyHalf)) && (await this.verifySignature(peerId))
   }
 
-<<<<<<< HEAD
   static SIZE(): number {
-    return SignedTicket.SIZE + Hash.SIZE
-=======
-  static SIZE<Chain extends HoprCoreConnector>(hoprCoreConnector: Chain): number {
-    return hoprCoreConnector.types.Ticket.SIZE + hoprCoreConnector.types.Hash.SIZE
->>>>>>> 0d636160
+    return Ticket.SIZE + Hash.SIZE
   }
 }
 
