{
  "name": "@hoprnet/hopr-core",
<<<<<<< HEAD
  "version": "1.76.0-next.31",
=======
  "version": "1.76.7",
>>>>>>> 310463dd
  "description": "Privacy-preserving messaging protocol with incentivations for relay operators",
  "repository": "https://github.com/hoprnet/hoprnet.git",
  "homepage": "https://hoprnet.org",
  "license": "GPL-3.0-only",
  "keywords": [
    "privacy",
    "web3",
    "messaging"
  ],
  "main": "lib/index.js",
  "types": "lib/index.d.ts",
  "engines": {
    "node": "16",
    "yarn": "1"
  },
  "scripts": {
    "clean": "rimraf ./lib",
    "build": "yarn clean && tsc -p .",
    "test": "NODE_OPTIONS=\"--trace-warnings --unhandled-rejections=strict\" yarn mocha --reporter=tap --full-trace --exit",
    "prepublishOnly": "yarn build",
    "docs:generate": "yarn typedoc",
    "docs:watch": "yarn typedoc --watch"
  },
  "files": [
    "lib",
    "!**/*.spec.ts",
    "!**/*.spec.d.ts",
    "!**/*.spec.js",
    "!**/*.spec.js.map"
  ],
  "dependencies": {
    "@google-cloud/profiler": "^4.1.2",
    "@hoprnet/hopr-connect": "0.2.41",
<<<<<<< HEAD
    "@hoprnet/hopr-core-ethereum": "workspace:packages/core-ethereum",
    "@hoprnet/hopr-utils": "workspace:packages/utils",
=======
    "@hoprnet/hopr-core-ethereum": "1.76.7",
    "@hoprnet/hopr-utils": "1.76.5",
>>>>>>> 310463dd
    "abort-controller": "^3.0.0",
    "bn.js": "5.2.0",
    "chalk": "~4.1.1",
    "debug": "^4.3.2",
    "heap-js": "^2.1.6",
    "leveldown": "~6.0.0",
    "levelup": "~5.0.0",
    "libp2p": "0.32.4",
    "libp2p-kad-dht": "0.23.2",
    "libp2p-mplex": "0.10.4",
    "libp2p-noise": "^4.0.0",
    "multiaddr": "^10.0.0",
    "peer-id": "^0.15.1",
    "secp256k1": "~4.0.2"
  },
  "devDependencies": {
<<<<<<< HEAD
    "@hoprnet/hopr-ethereum": "workspace:packages/ethereum",
    "@types/chai-as-promised": "^7.1.4",
=======
    "@hoprnet/hopr-ethereum": "1.76.7",
    "@types/chai-as-promised": "^7.1.3",
    "@types/debug": "^4.1.6",
    "@types/leveldown": "^4.0.3",
    "@types/levelup": "^4.3.3",
    "@types/memdown": "^3.0.0",
    "@types/mocha": "^9.0.0",
    "@types/node": "16.4.1",
    "@types/secp256k1": "~4.0.2",
    "@types/sinon": "^10.0.2",
>>>>>>> 310463dd
    "chai": "^4.3.4",
    "chai-as-promised": "^7.1.1",
    "libp2p-tcp": "^0.17.1",
    "memdown": "^6.0.0",
    "mocha": "^9.0.2",
    "rimraf": "^3.0.2",
    "sinon": "^11.1.1",
    "ts-node": "^10.1.0",
    "typedoc": "0.21.9",
    "typedoc-plugin-markdown": "3.10.4",
    "typescript": "4.4.2"
  },
  "mocha": {
    "extension": [
      "ts"
    ],
    "spec": "src/**/*.spec.ts",
    "require": [
      "ts-node/register"
    ]
  },
  "publishConfig": {
    "access": "public"
  }
}<|MERGE_RESOLUTION|>--- conflicted
+++ resolved
@@ -1,10 +1,6 @@
 {
   "name": "@hoprnet/hopr-core",
-<<<<<<< HEAD
-  "version": "1.76.0-next.31",
-=======
   "version": "1.76.7",
->>>>>>> 310463dd
   "description": "Privacy-preserving messaging protocol with incentivations for relay operators",
   "repository": "https://github.com/hoprnet/hoprnet.git",
   "homepage": "https://hoprnet.org",
@@ -38,13 +34,8 @@
   "dependencies": {
     "@google-cloud/profiler": "^4.1.2",
     "@hoprnet/hopr-connect": "0.2.41",
-<<<<<<< HEAD
     "@hoprnet/hopr-core-ethereum": "workspace:packages/core-ethereum",
     "@hoprnet/hopr-utils": "workspace:packages/utils",
-=======
-    "@hoprnet/hopr-core-ethereum": "1.76.7",
-    "@hoprnet/hopr-utils": "1.76.5",
->>>>>>> 310463dd
     "abort-controller": "^3.0.0",
     "bn.js": "5.2.0",
     "chalk": "~4.1.1",
@@ -61,21 +52,8 @@
     "secp256k1": "~4.0.2"
   },
   "devDependencies": {
-<<<<<<< HEAD
     "@hoprnet/hopr-ethereum": "workspace:packages/ethereum",
     "@types/chai-as-promised": "^7.1.4",
-=======
-    "@hoprnet/hopr-ethereum": "1.76.7",
-    "@types/chai-as-promised": "^7.1.3",
-    "@types/debug": "^4.1.6",
-    "@types/leveldown": "^4.0.3",
-    "@types/levelup": "^4.3.3",
-    "@types/memdown": "^3.0.0",
-    "@types/mocha": "^9.0.0",
-    "@types/node": "16.4.1",
-    "@types/secp256k1": "~4.0.2",
-    "@types/sinon": "^10.0.2",
->>>>>>> 310463dd
     "chai": "^4.3.4",
     "chai-as-promised": "^7.1.1",
     "libp2p-tcp": "^0.17.1",
