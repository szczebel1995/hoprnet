--- conflicted
+++ resolved
@@ -32,13 +32,8 @@
   },
   "dependencies": {
     "@hoprnet/hopr-connect": "0.1.1",
-<<<<<<< HEAD
-    "@hoprnet/hopr-core-ethereum": "1.61.14",
-    "@hoprnet/hopr-utils": "1.61.14",
-=======
     "@hoprnet/hopr-core-ethereum": "1.61.15",
     "@hoprnet/hopr-utils": "1.61.15",
->>>>>>> ad2b8ca6
     "abort-controller": "^3.0.0",
     "bn.js": "5.1.2",
     "chalk": "~4.1.0",
