--- conflicted
+++ resolved
@@ -33,15 +33,7 @@
  * @param msg message to sign
  * @param privKey private key of the signer
  */
-<<<<<<< HEAD
-export declare function sign(
-  msg: Uint8Array,
-  privKey: Uint8Array,
-  pubKey: Uint8Array | undefined
-): Promise<Signature>
-=======
 export declare function sign(msg: Uint8Array, privKey: Uint8Array): Promise<Signature>
->>>>>>> 102f7adf
 
 /**
  * Uses the native on-chain signature scheme to check a signature for its validity.
