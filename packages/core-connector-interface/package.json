{
  "name": "@hoprnet/hopr-core-connector-interface",
<<<<<<< HEAD
  "version": "1.70.10",
=======
  "version": "1.70.0-next.19",
>>>>>>> 9cbb5c32
  "description": "",
  "repository": "https://github.com/hoprnet/hoprnet.git",
  "homepage": "https://hoprnet.org",
  "license": "GPL-3.0-only",
  "files": [
    "src/",
    "!**/*.spec.ts",
    "!**/*.spec.d.ts",
    "!**/*.spec.js",
    "!**/*.spec.js.map"
  ],
  "engines": {
    "node": "14",
    "yarn": "1"
  },
  "types": "src/index.d.ts",
  "scripts": {
    "build": "echo 'Nothing to build'"
  },
  "devDependencies": {
    "@types/bn.js": "^4.11.6",
    "@types/levelup": "^4.3.0",
    "typescript": "^4.2"
  },
  "publishConfig": {
    "access": "public"
  }
}<|MERGE_RESOLUTION|>--- conflicted
+++ resolved
@@ -1,10 +1,6 @@
 {
   "name": "@hoprnet/hopr-core-connector-interface",
-<<<<<<< HEAD
   "version": "1.70.10",
-=======
-  "version": "1.70.0-next.19",
->>>>>>> 9cbb5c32
   "description": "",
   "repository": "https://github.com/hoprnet/hoprnet.git",
   "homepage": "https://hoprnet.org",
