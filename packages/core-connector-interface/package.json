{
  "name": "@hoprnet/hopr-core-connector-interface",
<<<<<<< HEAD
  "version": "1.59.0-next.2",
=======
  "version": "1.59.0",
>>>>>>> d06db597
  "description": "",
  "repository": "https://github.com/hoprnet/hoprnet.git",
  "homepage": "https://hoprnet.org",
  "license": "GPL-3.0-only",
  "files": [
    "src/",
    "!*.spec.ts",
    "!*.spec.d.ts",
    "!*.spec.js",
    "!*.spec.js.map"
  ],
  "engines": {
    "node": "12",
    "yarn": "1"
  },
  "types": "src/index.d.ts",
  "scripts": {
    "build": "echo 'Nothing to build'"
  },
  "devDependencies": {
    "@types/bn.js": "^4.11.6",
    "@types/levelup": "^4.3.0",
    "typescript": "^4.1"
  },
  "publishConfig": {
    "access": "public"
  }
}<|MERGE_RESOLUTION|>--- conflicted
+++ resolved
@@ -1,10 +1,6 @@
 {
   "name": "@hoprnet/hopr-core-connector-interface",
-<<<<<<< HEAD
-  "version": "1.59.0-next.2",
-=======
   "version": "1.59.0",
->>>>>>> d06db597
   "description": "",
   "repository": "https://github.com/hoprnet/hoprnet.git",
   "homepage": "https://hoprnet.org",
