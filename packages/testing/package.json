{
  "name": "@hoprnet/hopr-testing",
<<<<<<< HEAD
  "version": "1.69.0-next.0",
=======
  "version": "1.69.0-next.3",
>>>>>>> c47ec411
  "description": "",
  "repository": "https://github.com/hoprnet/hoprnet.git",
  "homepage": "https://hoprnet.org",
  "license": "GPL-3.0-only",
  "main": "lib/index.js",
  "types": "lib/index.d.ts",
  "files": [
    "lib/",
    "!lib/*.spec**",
    "README.md",
    "package.json",
    "yarn.lock"
  ],
  "engines": {
    "node": "12"
  },
  "scripts": {
    "clean": "rimraf ./lib",
    "build": "yarn clean && tsc -p . --noEmit false",
    "prepublishOnly": "yarn build"
  },
  "dependencies": {
<<<<<<< HEAD
    "@hoprnet/hopr-demo-seeds": "1.69.0-next.0",
=======
    "@hoprnet/hopr-demo-seeds": "1.69.0-next.3",
>>>>>>> c47ec411
    "debug": "^4.3.1",
    "ganache-core": "2.13.2"
  },
  "devDependencies": {
    "@types/node": "^12",
    "rimraf": "^3.0.2",
    "typescript": "^4.1"
  }
}<|MERGE_RESOLUTION|>--- conflicted
+++ resolved
@@ -1,10 +1,6 @@
 {
   "name": "@hoprnet/hopr-testing",
-<<<<<<< HEAD
-  "version": "1.69.0-next.0",
-=======
   "version": "1.69.0-next.3",
->>>>>>> c47ec411
   "description": "",
   "repository": "https://github.com/hoprnet/hoprnet.git",
   "homepage": "https://hoprnet.org",
@@ -27,11 +23,7 @@
     "prepublishOnly": "yarn build"
   },
   "dependencies": {
-<<<<<<< HEAD
-    "@hoprnet/hopr-demo-seeds": "1.69.0-next.0",
-=======
     "@hoprnet/hopr-demo-seeds": "1.69.0-next.3",
->>>>>>> c47ec411
     "debug": "^4.3.1",
     "ganache-core": "2.13.2"
   },
