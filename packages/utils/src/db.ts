import levelup, { LevelUp } from 'levelup'
import leveldown from 'leveldown'
import MemDown from 'memdown'
import { existsSync, mkdirSync } from 'fs'
import path from 'path'
import Debug from 'debug'
import { Hash, u8aConcat, Address, Intermediate, Ticket } from '.'
import {
  AcknowledgedTicket,
  UnacknowledgedTicket,
  AccountEntry,
  ChannelEntry,
  Snapshot,
  PublicKey,
  Balance,
  HalfKeyChallenge,
  EthereumChallenge,
  UINT256
} from './types'
import BN from 'bn.js'
import { u8aEquals, u8aToNumber } from './u8a'

const log = Debug(`hopr-core:db`)
const encoder = new TextEncoder()

const TICKET_PREFIX = encoder.encode('tickets-')
const UNACKNOWLEDGED_TICKETS_PREFIX = u8aConcat(TICKET_PREFIX, encoder.encode('unacknowledged-'))
const ACKNOWLEDGED_TICKETS_PREFIX = u8aConcat(TICKET_PREFIX, encoder.encode('acknowledged-'))
export const unacknowledgedTicketKey = (halfKey: HalfKeyChallenge) => {
  return u8aConcat(UNACKNOWLEDGED_TICKETS_PREFIX, halfKey.serialize())
}
const acknowledgedTicketKey = (challenge: EthereumChallenge) => {
  return u8aConcat(ACKNOWLEDGED_TICKETS_PREFIX, challenge.serialize())
}
const PACKET_TAG_PREFIX: Uint8Array = encoder.encode('packets-tag-')
const LATEST_BLOCK_NUMBER_KEY = encoder.encode('indexer-latestBlockNumber')
const LATEST_CONFIRMED_SNAPSHOT_KEY = encoder.encode('indexer-latestConfirmedSnapshot')
const ACCOUNT_PREFIX = encoder.encode('indexer-account-')
const CHANNEL_PREFIX = encoder.encode('indexer-channel-')
const createChannelKey = (channelId: Hash): Uint8Array => u8aConcat(CHANNEL_PREFIX, encoder.encode(channelId.toHex()))
const createAccountKey = (address: Address): Uint8Array => u8aConcat(ACCOUNT_PREFIX, encoder.encode(address.toHex()))
const COMMITMENT_PREFIX = encoder.encode('commitment:')
const TICKET_INDEX_PREFIX = encoder.encode('ticketIndex:')
const CURRENT = encoder.encode('current')
const REDEEMED_TICKETS_COUNT = encoder.encode('statistics:redeemed:count')
const REDEEMED_TICKETS_VALUE = encoder.encode('statistics:redeemed:value')
const LOSING_TICKET_COUNT = encoder.encode('statistics:losing:count')

export class HoprDB {
  private db: LevelUp

  constructor(private id: Address, initialize: boolean, version: string, dbPath?: string) {
    if (!dbPath) {
      dbPath = path.join(process.cwd(), 'db', version)
    }

    dbPath = path.resolve(dbPath)

    log('using db at ', dbPath)
    if (!existsSync(dbPath)) {
      log('db does not exist, creating?:', initialize)
      if (initialize) {
        mkdirSync(dbPath, { recursive: true })
      } else {
        throw new Error('Database does not exist: ' + dbPath)
      }
    }
    this.db = levelup(leveldown(dbPath))
    log('namespacing db by pubkey: ', id.toHex())
  }

  private keyOf(...segments: Uint8Array[]): Uint8Array {
    return u8aConcat(encoder.encode(this.id.toHex()), ...segments)
  }

  private async has(key: Uint8Array): Promise<boolean> {
    try {
      await this.db.get(Buffer.from(this.keyOf(key)))

      return true
    } catch (err) {
      if (err.type === 'NotFoundError' || err.notFound) {
        return false
      } else {
        throw err
      }
    }
  }

  private async put(key: Uint8Array, value: Uint8Array): Promise<void> {
    await this.db.put(Buffer.from(this.keyOf(key)), Buffer.from(value))
  }

  private async touch(key: Uint8Array): Promise<void> {
    return await this.put(key, new Uint8Array())
  }

  private async get(key: Uint8Array): Promise<Uint8Array> {
    return Uint8Array.from(await this.db.get(Buffer.from(this.keyOf(key))))
  }

  private async maybeGet(key: Uint8Array): Promise<Uint8Array | undefined> {
    try {
      return await this.get(key)
    } catch (err) {
      if (err.type === 'NotFoundError' || err.notFound) {
        return undefined
      }
      throw err
    }
  }

  private async getCoercedOrDefault<T>(key: Uint8Array, coerce: (u: Uint8Array) => T, defaultVal: T) {
    let u8a = await this.maybeGet(key)
    if (u8a === undefined) {
      return defaultVal
    }
    return coerce(u8a)
  }

  private async getAll<T>(
    prefix: Uint8Array,
    deserialize: (u: Uint8Array) => T,
    filter: (o: T) => boolean
  ): Promise<T[]> {
    const res: T[] = []
    const prefixKeyed = this.keyOf(prefix)
    return new Promise<T[]>((resolve, reject) => {
      this.db
        .createReadStream()
        .on('error', reject)
        .on('data', async ({ key, value }: { key: Buffer; value: Buffer }) => {
          if (!u8aEquals(key.subarray(0, prefixKeyed.length), prefixKeyed)) {
            return
          }
          const obj = deserialize(Uint8Array.from(value))
          if (filter(obj)) {
            res.push(obj)
          }
        })
        .on('end', () => resolve(res))
    })
  }

  private async del(key: Uint8Array): Promise<void> {
    await this.db.del(Buffer.from(this.keyOf(key)))
  }

  private async increment(key: Uint8Array): Promise<number> {
    let val = await this.getCoercedOrDefault<number>(key, u8aToNumber, 0)
    await this.put(key, Uint8Array.of(val + 1))
    return val + 1
  }

  /**
   * Get unacknowledged tickets.
   * @param filter optionally filter by signer
   * @returns an array of all unacknowledged tickets
   */
  public async getUnacknowledgedTickets(filter?: { signer: PublicKey }): Promise<UnacknowledgedTicket[]> {
    const filterFunc = (u: UnacknowledgedTicket): boolean => {
      // if signer provided doesn't match our ticket's signer dont add it to the list
      if (filter?.signer && u.signer.eq(filter.signer)) {
        return false
      }
      return true
    }

    return this.getAll<UnacknowledgedTicket>(
      UNACKNOWLEDGED_TICKETS_PREFIX,
      UnacknowledgedTicket.deserialize,
      filterFunc
    )
  }

  public async getUnacknowledgedTicket(halfKeyChallenge: HalfKeyChallenge): Promise<UnacknowledgedTicket> {
    return UnacknowledgedTicket.deserialize(await this.get(unacknowledgedTicketKey(halfKeyChallenge)))
  }

  public async storeUnacknowledgedTicket(
    halfKeyChallenge: HalfKeyChallenge,
    unackTicket: UnacknowledgedTicket
  ): Promise<void> {
    await this.put(unacknowledgedTicketKey(halfKeyChallenge), unackTicket.serialize())
  }

  /**
   * Get acknowledged tickets
   * @param filter optionally filter by signer
   * @returns an array of all acknowledged tickets
   */
  public async getAcknowledgedTickets(filter?: { signer: PublicKey }): Promise<AcknowledgedTicket[]> {
    const filterFunc = (a: AcknowledgedTicket): boolean => {
      // if signer provided doesn't match our ticket's signer dont add it to the list
      if (filter?.signer && a.signer.eq(filter.signer)) {
        return false
      }
      return true
    }

    return this.getAll<AcknowledgedTicket>(ACKNOWLEDGED_TICKETS_PREFIX, AcknowledgedTicket.deserialize, filterFunc)
  }

  /**
   * Delete acknowledged ticket in database
   * @param index Uint8Array
   */
  public async delAcknowledgedTicket(ack: AcknowledgedTicket): Promise<void> {
    await this.del(acknowledgedTicketKey(ack.ticket.challenge))
  }

  public async replaceUnAckWithAck(halfKeyChallenge: HalfKeyChallenge, ackTicket: AcknowledgedTicket): Promise<void> {
    const unAcknowledgedDbKey = unacknowledgedTicketKey(halfKeyChallenge)
    const acknowledgedDbKey = acknowledgedTicketKey(ackTicket.ticket.challenge)

    try {
      await this.db
        .batch()
        .del(Buffer.from(this.keyOf(unAcknowledgedDbKey)))
        .put(Buffer.from(this.keyOf(acknowledgedDbKey)), Buffer.from(ackTicket.serialize()))
        .write()
    } catch (err) {
      log(`ERROR: Error while writing to database. Error was ${err.message}.`)
    }
  }

  /**
   * Get tickets, both unacknowledged and acknowledged
   * @param node
   * @param filter optionally filter by signer
   * @returns an array of signed tickets
   */
  public async getTickets(filter?: { signer: PublicKey }): Promise<Ticket[]> {
    return Promise.all([this.getUnacknowledgedTickets(filter), this.getAcknowledgedTickets(filter)]).then(
      async ([unAcks, acks]) => {
        const unAckTickets = await Promise.all(unAcks.map((o) => o.ticket))
        const ackTickets = await Promise.all(acks.map((o) => o.ticket))
        return [...unAckTickets, ...ackTickets]
      }
    )
  }

  async checkAndSetPacketTag(packetTag: Uint8Array) {
    let present = await this.has(this.keyOf(PACKET_TAG_PREFIX, packetTag))

    if (!present) {
      await this.touch(this.keyOf(PACKET_TAG_PREFIX, packetTag))
    }

    return present
  }

  public close() {
    return this.db.close()
  }

  async storeHashIntermediaries(channelId: Hash, intermediates: Intermediate[]): Promise<void> {
    let dbBatch = this.db.batch()
    const keyFor = (iteration: number) =>
      this.keyOf(u8aConcat(COMMITMENT_PREFIX, channelId.serialize(), Uint8Array.of(iteration)))
    for (const intermediate of intermediates) {
      dbBatch = dbBatch.put(Buffer.from(keyFor(intermediate.iteration)), Buffer.from(intermediate.preImage))
    }
    await dbBatch.write()
  }

  async getCommitment(channelId: Hash, iteration: number) {
    return await this.maybeGet(u8aConcat(COMMITMENT_PREFIX, channelId.serialize(), Uint8Array.of(iteration)))
  }

  async getCurrentCommitment(channelId: Hash): Promise<Hash> {
    return new Hash(await this.get(Uint8Array.from([...COMMITMENT_PREFIX, ...CURRENT, ...channelId.serialize()])))
  }

  setCurrentCommitment(channelId: Hash, commitment: Hash): Promise<void> {
    return this.put(
      Uint8Array.from([...COMMITMENT_PREFIX, ...CURRENT, ...channelId.serialize()]),
      commitment.serialize()
    )
  }

  async getCurrentTicketIndex(channelId: Hash): Promise<UINT256 | undefined> {
    return await this.getCoercedOrDefault(
      Uint8Array.from([...TICKET_INDEX_PREFIX, ...CURRENT, ...channelId.serialize()]),
      UINT256.deserialize,
      undefined
    )
  }

  setCurrentTicketIndex(channelId: Hash, ticketIndex: UINT256): Promise<void> {
    return this.put(
      Uint8Array.from([...TICKET_INDEX_PREFIX, ...CURRENT, ...channelId.serialize()]),
      ticketIndex.serialize()
    )
  }

  async getLatestBlockNumber(): Promise<number> {
    if (!(await this.has(LATEST_BLOCK_NUMBER_KEY))) return 0
    return new BN(await this.get(LATEST_BLOCK_NUMBER_KEY)).toNumber()
  }

  async updateLatestBlockNumber(blockNumber: BN): Promise<void> {
    await this.put(LATEST_BLOCK_NUMBER_KEY, blockNumber.toBuffer())
  }

  async getLatestConfirmedSnapshot(): Promise<Snapshot | undefined> {
    return await this.getCoercedOrDefault(LATEST_CONFIRMED_SNAPSHOT_KEY, Snapshot.deserialize, undefined)
  }

  async updateLatestConfirmedSnapshot(snapshot: Snapshot): Promise<void> {
    await this.put(LATEST_CONFIRMED_SNAPSHOT_KEY, snapshot.serialize())
  }

  async getChannel(channelId: Hash): Promise<ChannelEntry | undefined> {
    return await this.getCoercedOrDefault(createChannelKey(channelId), ChannelEntry.deserialize, undefined)
  }

  async getChannels(filter?: (channel: ChannelEntry) => boolean): Promise<ChannelEntry[]> {
    filter = filter || (() => true)
    return this.getAll<ChannelEntry>(CHANNEL_PREFIX, ChannelEntry.deserialize, filter)
  }

  async updateChannel(channelId: Hash, channel: ChannelEntry): Promise<void> {
    await this.put(createChannelKey(channelId), channel.serialize())
  }

  async getAccount(address: Address): Promise<AccountEntry | undefined> {
    const data = await this.maybeGet(createAccountKey(address))
    return data ? AccountEntry.deserialize(data) : undefined
  }

  async updateAccount(account: AccountEntry): Promise<void> {
    await this.put(createAccountKey(account.address), account.serialize())
  }

  async getAccounts(filter?: (account: AccountEntry) => boolean) {
    filter = filter || (() => true)
    return this.getAll<AccountEntry>(ACCOUNT_PREFIX, AccountEntry.deserialize, filter)
  }

  public async getRedeemedTicketsValue(): Promise<Balance> {
    return await this.getCoercedOrDefault(REDEEMED_TICKETS_VALUE, Balance.deserialize, Balance.ZERO())
  }
  public async getRedeemedTicketsCount(): Promise<number> {
    return this.getCoercedOrDefault(REDEEMED_TICKETS_COUNT, u8aToNumber, 0)
  }

  public async getPendingTicketCount(): Promise<number> {
    return (await this.getUnacknowledgedTickets()).length
  }

  public async getLosingTicketCount(): Promise<number> {
    return this.getCoercedOrDefault(LOSING_TICKET_COUNT, u8aToNumber, 0)
  }

  public async markRedeemeed(a: AcknowledgedTicket): Promise<void> {
    await this.increment(REDEEMED_TICKETS_COUNT)
    await this.delAcknowledgedTicket(a)
    //await this.addBalance(REDEEMED_TICKETS_VALUE, a.ticket.amount)
  }

<<<<<<< HEAD
  public async markLosing(t: UnacknowledgedTicket): Promise<void>{
=======
  public async markLosing(_a: UnacknowledgedTicket): Promise<void> {
>>>>>>> c9c2a36c
    await this.increment(LOSING_TICKET_COUNT)
    await this.del(unacknowledgedTicketKey(t.getChallenge()))
  }

  static createMock(): HoprDB {
    const mock: HoprDB = {
      id: Address.createMock(),
      db: new levelup(MemDown())
    } as any
    Object.setPrototypeOf(mock, HoprDB.prototype)

    return mock
  }
}<|MERGE_RESOLUTION|>--- conflicted
+++ resolved
@@ -359,11 +359,7 @@
     //await this.addBalance(REDEEMED_TICKETS_VALUE, a.ticket.amount)
   }
 
-<<<<<<< HEAD
   public async markLosing(t: UnacknowledgedTicket): Promise<void>{
-=======
-  public async markLosing(_a: UnacknowledgedTicket): Promise<void> {
->>>>>>> c9c2a36c
     await this.increment(LOSING_TICKET_COUNT)
     await this.del(unacknowledgedTicketKey(t.getChallenge()))
   }
