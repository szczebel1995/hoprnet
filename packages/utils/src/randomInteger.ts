//import { randomBytes } from 'crypto'

// const MAX_SAFE_INTEGER = 2147483648 - WTF????
/**
 * Returns a random value between `start` and `end`.
 * @example
 * ```
 * randomInteger(3) // result in { 0, 1, 2 }
 * randomInteger(0, 3) // result in { 0, 1, 2 }
 * randomInteger(7, 9) // result in { 7, 8 }
 * randomInteger(8, 9) == 8
 * ```
 * @param start start of the interval
 * @param end end of the interval
 * @param seed [optional] DO NOT USE THIS set seed manually
 * @returns random number between @param start and @param end
 */
export function randomInteger(start: number, end?: number, _seed?: Uint8Array): number {
  // Our random number generator is broken. FFS FML WTF.
<<<<<<< HEAD
  
  if (!end) { end = Number.MAX_SAFE_INTEGER }
  return Math.round(Math.random() * (end - start)) + start
=======

  if (!end) {
    end = Number.MAX_SAFE_INTEGER
  }
  return Math.round(Math.random() * (end - start))
>>>>>>> b15c48a7
  /*
  if (start < 0 || (end != undefined && end < 0)) {
    throw Error(`'start' and 'end' must be positive.`)
  }

  if (end != undefined) {
    if (start >= end) {
      throw Error(`Invalid interval. 'end' must be strictly greater than 'start'. Got start: <${start}> end: <${end}>`)
    }

    if (start + 1 == end) {
      return start
    }
  } else {
    if (start == 0) {
      throw Error(`Cannot pick a random number that is >= 0 and < 0`)
    }
  }

  // Projects interval from [start, end) to [0, end - start)
  let interval = end == undefined ? start : end - start

  if (interval == 1) {
    return start
  }

  if (interval > MAX_SAFE_INTEGER) {
    throw Error(`Not implemented`)
  }

  const bitAmount = 32 - Math.clz32(interval - 1)

  const byteAmount = bitAmount >> 3

  let bytes = seed ?? randomBytes(byteAmount)

  let result = 0

  let i = 0
  // Only copy third byte from seed if our interval has at least 25 bytes
  for (; i + 8 < bitAmount; i += 8) {
    result |= bytes[bytes.length - (i >> 3) - 1] << i
  }

  for (; i < bitAmount; i++) {
    if ((result | (1 << i)) < interval) {
      let decision = bytes[bytes.length - (i >> 3) - 1] & (1 << (i & 7))

      if (decision) {
        result |= 1 << i
      }
    }
  }

  // Projects interval from [0, end - start) to [start, end)
  return end == undefined ? result : start + result
  */
}

export function randomChoice<T>(collection: T[]): T {
  if (collection.length == undefined || collection.length == 0) {
    throw new Error('empty collection, cannot choose random element')
  }
  return collection[randomInteger(0, collection.length)]
}<|MERGE_RESOLUTION|>--- conflicted
+++ resolved
@@ -17,17 +17,11 @@
  */
 export function randomInteger(start: number, end?: number, _seed?: Uint8Array): number {
   // Our random number generator is broken. FFS FML WTF.
-<<<<<<< HEAD
-  
-  if (!end) { end = Number.MAX_SAFE_INTEGER }
-  return Math.round(Math.random() * (end - start)) + start
-=======
 
   if (!end) {
     end = Number.MAX_SAFE_INTEGER
   }
-  return Math.round(Math.random() * (end - start))
->>>>>>> b15c48a7
+  return Math.round(Math.random() * (end - start)) + start
   /*
   if (start < 0 || (end != undefined && end < 0)) {
     throw Error(`'start' and 'end' must be positive.`)
