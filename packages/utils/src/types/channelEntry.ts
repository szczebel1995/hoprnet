--- conflicted
+++ resolved
@@ -1,4 +1,4 @@
-import { u8aSplit, serializeToU8a, u8aToNumber, stringToU8a, u8aConcat } from '..'
+import { u8aSplit, serializeToU8a, u8aToNumber, stringToU8a } from '..'
 import { Address, Balance, Hash } from './primitives'
 import { UINT256 } from './solidity'
 import BN from 'bn.js'
@@ -11,14 +11,8 @@
   PendingToClose = 'PENDING_TO_CLOSE'
 }
 
-<<<<<<< HEAD
 export function generateChannelId(source: Address, destination: Address) {
   return Hash.create(Buffer.concat([source.serialize(), destination.serialize()]))
-=======
-export function generateChannelId(self: Address, counterparty: Address) {
-  let parties = self.sortPair(counterparty)
-  return Hash.create(u8aConcat(...parties.map((x) => x.serialize())))
->>>>>>> 69178fe4
 }
 
 function numberToChannelStatus(i: number): ChannelStatus {
@@ -97,7 +91,6 @@
   }
 
   static fromSCEvent(event: any): ChannelEntry {
-<<<<<<< HEAD
     // TODO type
     const { source, destination, newState } = event.args
     return new ChannelEntry(
@@ -107,24 +100,6 @@
       new Hash(stringToU8a(newState.commitment)),
       new UINT256(new BN(newState.ticketEpoch.toString())),
       new UINT256(new BN(newState.ticketIndex.toString())),
-=======
-    // Apparently we cannot trust in smart contract to always emit event that satisfy
-    // uint160(event.args.partyA) < uint160(event.args.partyB)
-    const [partyA, partyB] = Address.fromString(event.args.partyA).sortPair(Address.fromString(event.args.partyB))
-    const { newState } = event.args
-
-    return new ChannelEntry(
-      partyA,
-      partyB,
-      new Balance(new BN(newState.partyABalance.toString())),
-      new Balance(new BN(newState.partyBBalance.toString())),
-      new Hash(stringToU8a(newState.partyACommitment)),
-      new Hash(stringToU8a(newState.partyBCommitment)),
-      new UINT256(new BN(newState.partyATicketEpoch.toString())),
-      new UINT256(new BN(newState.partyBTicketEpoch.toString())),
-      new UINT256(new BN(newState.partyATicketIndex.toString())),
-      new UINT256(new BN(newState.partyBTicketIndex.toString())),
->>>>>>> 69178fe4
       numberToChannelStatus(newState.status),
       new UINT256(new BN(newState.channelEpoch.toString())),
       new UINT256(new BN(newState.closureTime.toString()))
