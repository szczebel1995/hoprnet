--- conflicted
+++ resolved
@@ -1,10 +1,6 @@
 {
   "name": "@hoprnet/hopr-protos",
-<<<<<<< HEAD
   "version": "1.58.3",
-=======
-  "version": "1.57.0-next.29",
->>>>>>> 5a922296
   "description": "",
   "repository": "https://github.com/hoprnet/hoprnet.git",
   "homepage": "https://hoprnet.org",
