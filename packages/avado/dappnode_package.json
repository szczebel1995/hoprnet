--- conflicted
+++ resolved
@@ -18,15 +18,9 @@
       "8080:8080/tcp",
       "9091:9091/tcp"
     ],
-<<<<<<< HEAD
     "path": "hopr.avado.dnp.dappnode.eth_0.100.0.tar.xz",
     "hash": "/ipfs/QmW1Q5bz1PJ33ebop9RwK8ZedJQPWkGZAfBVQjq8JrzQ8f",
     "size": 67907492,
-=======
-    "path": "hopr.avado.dnp.dappnode.eth_1.83.0.tar.xz",
-    "hash": "/ipfs/Qmez1Ub5yF8Wsa8J5cRYgfgK4X17cRKaVeN6PW64Gyo7as",
-    "size": 73641076,
->>>>>>> ce5ef316
     "restart": "always"
   },
   "author": "HOPR",
