{
  "name": "hopr.avado.dnp.dappnode.eth",
  "version": "1.73.5",
  "description": "The HOPR protocol ensures everyone has control of their privacy, data, and identity. By running a HOPR Node, you can obtain HOPR tokens by relaying data and connect to the HOPR Network.",
  "avatar": "/ipfs/QmX8oTreTovBjr3QmV4UT5nfNbjYxJJJy3dswYVgcYattE",
  "type": "service",
  "autoupdate": true,
  "image": {
    "volumes": [
      "db:/app/db"
    ],
    "environment": [
      "DEBUG=hopr*"
    ],
    "ports": [
      "3000:3000/tcp",
      "3001:3001/tcp"
    ],
<<<<<<< HEAD
    "path": "hopr.avado.dnp.dappnode.eth_0.100.0.tar.xz",
    "hash": "/ipfs/QmR1iShKMEbWQKw4XE1rvqyM2cAdhZpAiVVCh18mKQKzjP",
    "size": 62221080,
=======
    "path": "hopr.avado.dnp.dappnode.eth_1.73.5.tar.xz",
    "hash": "/ipfs/QmPjWiHBnBzGYey1fmxL71nFe9VJh1WuhMqxBMxppU51Vt",
    "size": 62206200,
>>>>>>> 52dba1c2
    "restart": "always"
  },
  "author": "HOPR",
  "license": "(C)",
  "dependencies": {},
  "links": {
    "OnboardingWizard": "http://my.hopr.avado.dnp.dappnode.eth:3000"
  }
}<|MERGE_RESOLUTION|>--- conflicted
+++ resolved
@@ -16,15 +16,9 @@
       "3000:3000/tcp",
       "3001:3001/tcp"
     ],
-<<<<<<< HEAD
     "path": "hopr.avado.dnp.dappnode.eth_0.100.0.tar.xz",
     "hash": "/ipfs/QmR1iShKMEbWQKw4XE1rvqyM2cAdhZpAiVVCh18mKQKzjP",
     "size": 62221080,
-=======
-    "path": "hopr.avado.dnp.dappnode.eth_1.73.5.tar.xz",
-    "hash": "/ipfs/QmPjWiHBnBzGYey1fmxL71nFe9VJh1WuhMqxBMxppU51Vt",
-    "size": 62206200,
->>>>>>> 52dba1c2
     "restart": "always"
   },
   "author": "HOPR",
