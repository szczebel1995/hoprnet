--- conflicted
+++ resolved
@@ -16,15 +16,9 @@
       "3000:3000/tcp",
       "3001:3001/tcp"
     ],
-<<<<<<< HEAD
-    "path": "hopr.avado.dnp.dappnode.eth_0.100.0.tar.xz",
-    "hash": "/ipfs/QmXkeysytJbkwZ5vyHq8r5CSm2D7xA3XEeTcnzbDV4hwUr",
-    "size": 60540212,
-=======
     "path": "hopr.avado.dnp.dappnode.eth_1.76.0.tar.xz",
     "hash": "/ipfs/QmXrcuVi4qZLa4CDvZrFg5y7oQ8rCwcwWoAhf4cgQDtRHt",
     "size": 60276088,
->>>>>>> d707eef0
     "restart": "always"
   },
   "author": "HOPR",
