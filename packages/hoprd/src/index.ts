--- conflicted
+++ resolved
@@ -16,19 +16,10 @@
 
 const DEFAULT_ID_PATH = path.join(process.env.HOME, '.hopr-identity')
 
-const pkg = require('../../../package.json')
-
 const argv = yargs(process.argv.slice(2))
-<<<<<<< HEAD
   .option('provider', {
     describe: 'A provider url for the Network you specified',
     default: 'https://still-patient-hill.matic.quiknode.pro/b4ecf45eb108716acdc775404e5b6bb9a46c18d8/'
-=======
-  .option('environment', {
-    array: true,
-    describe: 'Environment id, one of the ids defined in protocol-config.json',
-    default: pkg.hopr.environment_id
->>>>>>> 024ae4e2
   })
   .option('host', {
     describe: 'The network host to run the HOPR node on.',
