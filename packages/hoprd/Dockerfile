--- conflicted
+++ resolved
@@ -46,26 +46,16 @@
 # permissions when mapped to a volume
 RUN mkdir db
 
-<<<<<<< HEAD
-# switch to normal user, to prevent dangerous root access
-RUN chown -R node:node .
-=======
 # DISABLED temporarily until a migration path has been tested
 # switch to normal user, to prevent dangerous root access
 # RUN chown -R node:node .
->>>>>>> 41d4f04e
 
 # set volume which can be mapped by users on the host system
 VOLUME ["/app/db"]
 
-<<<<<<< HEAD
-# finally set the non-root user so the process also run un-privilidged
-USER node
-=======
 # DISABLED temporarily until a migration path has been tested
 # finally set the non-root user so the process also run un-privilidged
 # USER node
->>>>>>> 41d4f04e
 
 # making sure some standard environment variables are set for production use
 ENV NODE_ENV production
