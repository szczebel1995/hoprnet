--- conflicted
+++ resolved
@@ -18,15 +18,9 @@
     "build": "yarn clean && tsc --project ./tsconfig.json && yarn buildAdmin",
     "buildAdmin": "next build hopr-admin",
     "test": "mocha",
-<<<<<<< HEAD
     "prepublishOnly": "yarn build && yarn buildAdmin",
     "start": "node lib/index.js",
     "dev": "yarn build && yarn buildAdmin && NODE_ENV=development yarn start"
-=======
-    "prepublishOnly": "yarn build",
-    "start": "node lib/index.js --admin",
-    "dev": "yarn build  && NODE_ENV=development yarn start"
->>>>>>> 09fbcd63
   },
   "license": "",
   "dependencies": {
