--- conflicted
+++ resolved
@@ -60,11 +60,7 @@
     "yargs": "17.2.1"
   },
   "devDependencies": {
-<<<<<<< HEAD
     "@types/mocha": "9.0.0",
-=======
-    "@types/body-parser": "1.19.2",
->>>>>>> b1d81cd6
     "@types/yargs": "17.0.7",
     "mocha": "9.1.3",
     "rimraf": "3.0.2",
