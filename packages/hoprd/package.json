{
  "name": "@hoprnet/hoprd",
<<<<<<< HEAD
  "version": "1.85.0-next.56",
=======
  "version": "1.85.29",
>>>>>>> c4eef5c3
  "description": "",
  "repository": "https://github.com/hoprnet/hoprnet.git",
  "homepage": "https://hoprnet.org",
  "license": "LGPL-3.0-only",
  "main": "lib/index.js",
  "bin": "lib/index.js",
  "files": [
    "lib",
    "hopr-admin/.next/**",
    "hoprd-default.sh",
    "releases.json",
    "default-environment.json",
    "rest-api-v2-spec.yaml"
  ],
  "engines": {
    "node": "16"
  },
  "scripts": {
    "clean": "rimraf ./lib ./tsconfig.tsbuildinfo ./tsconfig.spec.tsbuildinfo",
    "build": "yarn clean && tsc -p . && yarn buildAdmin && chmod u+x lib/*.js",
    "buildAdmin": "HOPRD_GIT_COMMIT=$(git rev-parse --short HEAD) next build hopr-admin",
    "test": "NODE_OPTIONS=\"--trace-warnings --unhandled-rejections=strict\" mocha --reporter=tap --full-trace --exit . test",
    "prebuild": "next telemetry disable",
    "start": "node lib/index.js --admin --init --rest",
    "dev": "yarn build && NODE_ENV=development yarn start",
    "docs:generate": "typedoc",
    "docs:watch": "typedoc --watch"
  },
  "dependencies": {
    "@ceramicnetwork/http-client": "1.5.2",
    "@ceramicnetwork/stream-tile": "1.5.2",
    "@hoprnet/hopr-core": "workspace:packages/core",
    "@hoprnet/hopr-utils": "workspace:packages/utils",
    "bn.js": "5.2.0",
    "body-parser": "1.19.1",
    "bs58": "4.0.1",
    "chalk": "4.1.2",
    "check-password-strength": "2.0.3",
    "cookie": "0.4.1",
    "cors": "2.8.5",
    "debug": "4.3.3",
    "dids": "2.4.3",
    "express": "4.17.1",
    "express-openapi": "9.3.1",
    "jazzicon": "1.5.0",
    "js-cookie": "3.0.1",
    "key-did-provider-ed25519": "1.1.0",
    "key-did-resolver": "1.4.0",
    "next": "12.0.7",
    "peer-id": "0.16.0",
    "prop-types": "15.7.2",
    "react": "17.0.2",
    "react-dom": "17.0.2",
    "rlp": "2.2.7",
    "run-queue": "2.0.1",
    "strip-ansi": "6.0.1",
    "swagger-ui-express": "4.3.0",
    "tiny-hashes": "1.0.1",
    "trace-unhandled": "2.0.1",
    "ws": "8.3.0",
    "yamljs": "0.3.0",
    "yargs": "17.2.1"
  },
  "devDependencies": {
    "@types/cors": "2.8.12",
    "@types/mocha": "9.0.0",
    "@types/yargs": "17.0.7",
    "mocha": "9.1.3",
    "rimraf": "3.0.2",
    "sinon": "12.0.1",
    "ts-node": "10.4.0",
    "typedoc": "0.22.10",
    "typedoc-plugin-markdown": "3.11.8",
    "typescript": "4.5.4"
  },
  "mocha": {
    "extension": [
      "ts"
    ],
    "spec": "src/**/*.spec.ts",
    "require": "ts-node/register"
  },
  "publishConfig": {
    "access": "public"
  },
  "stableVersion": "1.76.0-next.31"
}<|MERGE_RESOLUTION|>--- conflicted
+++ resolved
@@ -1,10 +1,6 @@
 {
   "name": "@hoprnet/hoprd",
-<<<<<<< HEAD
-  "version": "1.85.0-next.56",
-=======
-  "version": "1.85.29",
->>>>>>> c4eef5c3
+  "version": "1.86.0-next.0",
   "description": "",
   "repository": "https://github.com/hoprnet/hoprnet.git",
   "homepage": "https://hoprnet.org",
